// BSD 3-Clause License
//
// Copyright (c) 2022, Woven Planet. All rights reserved.
// Copyright (c) 2020-2022, Toyota Research Institute. All rights reserved.
//
// Redistribution and use in source and binary forms, with or without
// modification, are permitted provided that the following conditions are met:
//
// * Redistributions of source code must retain the above copyright notice, this
//   list of conditions and the following disclaimer.
//
// * Redistributions in binary form must reproduce the above copyright notice,
//   this list of conditions and the following disclaimer in the documentation
//   and/or other materials provided with the distribution.
//
// * Neither the name of the copyright holder nor the names of its
//   contributors may be used to endorse or promote products derived from
//   this software without specific prior written permission.
//
// THIS SOFTWARE IS PROVIDED BY THE COPYRIGHT HOLDERS AND CONTRIBUTORS "AS IS"
// AND ANY EXPRESS OR IMPLIED WARRANTIES, INCLUDING, BUT NOT LIMITED TO, THE
// IMPLIED WARRANTIES OF MERCHANTABILITY AND FITNESS FOR A PARTICULAR PURPOSE ARE
// DISCLAIMED. IN NO EVENT SHALL THE COPYRIGHT HOLDER OR CONTRIBUTORS BE LIABLE
// FOR ANY DIRECT, INDIRECT, INCIDENTAL, SPECIAL, EXEMPLARY, OR CONSEQUENTIAL
// DAMAGES (INCLUDING, BUT NOT LIMITED TO, PROCUREMENT OF SUBSTITUTE GOODS OR
// SERVICES; LOSS OF USE, DATA, OR PROFITS; OR BUSINESS INTERRUPTION) HOWEVER
// CAUSED AND ON ANY THEORY OF LIABILITY, WHETHER IN CONTRACT, STRICT LIABILITY,
// OR TORT (INCLUDING NEGLIGENCE OR OTHERWISE) ARISING IN ANY WAY OUT OF THE USE
// OF THIS SOFTWARE, EVEN IF ADVISED OF THE POSSIBILITY OF SUCH DAMAGE.
#include "maliput_malidrive/xodr/db_manager.h"

#include <array>
#include <sstream>

#include <gtest/gtest.h>
#include <maliput/common/error.h>

#include "maliput_malidrive/constants.h"
#include "maliput_malidrive/test_utilities/xodr_testing_map_descriptions.h"
#include "utility/resources.h"

namespace malidrive {
namespace xodr {
namespace test {
namespace {

// Resource folder path defined via compile definition.
static constexpr char kMalidriveResourceFolder[] = DEF_MALIDRIVE_RESOURCES;

// Get a XODR description that contains only the xodr header.
// @param revMajor: The XODR description's revMajor.
// @param revMinor: The XODR description's revMinor.
// @param name: The XODR description's name.
// @param version: The XODR description's version.
// @param date: The XODR description's date.
// @param north: The XODR description's north.
// @param south: The XODR description's south.
// @param east: The XODR description's east.
// @param west: The XODR description's west.
// @param vendor: The XODR description's vendor.
// @return The XODR description.
std::string GetXodrHeader(double revMajor, double revMinor, const std::string& name, double version,
                          const std::string& date, double north, double south, double east, double west,
                          const std::string& vendor) {
  std::stringstream ss;
  ss << R"R(
<?xml version='1.0' standalone='yes'?>
<OpenDRIVE>
  <header revMajor=')R"
     << revMajor << R"R(' revMinor=')R" << revMinor << R"R(' name=')R" << name << R"R(' version=')R" << version
     << R"R(' date=')R" << date << R"R('
    north=')R"
     << north << R"R(' south=')R" << south << R"R(' east=')R" << east << R"R(' west=')R" << west << R"R(' vendor=')R"
     << vendor << R"R(' >
  </header>
  <road name='Road 0' length='1.4005927435591335e+2' id='0' junction='-1' rule='RHT'>
    <planView>
      <geometry s='0.0' x='0.0' y='0.0' hdg='1.3' length='2.'>
        <line/>
      </geometry>
    </planView>
    <lanes>
      <laneSection s='0.'>
        <left>
          <lane id='1' type='driving' level= '0'>
            <width sOffset='0.' a='1.' b='2.' c='3.' d='4.'/>
          </lane>
        </left>
        <center>
          <lane id='0' type='driving' level= '0'>
          </lane>
        </center>
      </laneSection>
    </lanes>
  </road>
</OpenDRIVE>
)R";
  return ss.str();
}

// Holds the tolerance used to check contiguity when parsing.
constexpr std::optional<double> kStrictParserSTolerance{malidrive::constants::kStrictLinearTolerance};
// Flag to not allow schema errors.
constexpr bool kDontAllowSchemaErrors{false};
// Flag to not allow semantic errors.
constexpr bool kDontAllowSemanticErrors{false};
// Flag to support user data.
constexpr bool kUseUserDataTrafficDirection{true};

// Tests the loading of a XODR description from a file.
GTEST_TEST(DBManager, LoadFromFile) {
  const std::string kXodrFile = "SingleLane.xodr";
  EXPECT_NO_THROW(LoadDataBaseFromFile(utility::FindResourceInPath(kXodrFile, kMalidriveResourceFolder),
                                       {kStrictParserSTolerance}));
}

// Tests the loading of a XODR description from a string.
GTEST_TEST(DBManagerTest, LoadFromString) {
  const std::string xodr_description =
      GetXodrHeader(1. /* revMajor */, 1. /* revMinor */, "TestHeader" /* name */, 1.21 /* version */,
                    "Wed Sep 19 12:00:00 2018" /* date */, 0. /* north */, 0. /* south */, 0. /* east */, 0. /* west */,
                    "TestVendor" /* vendor */);
  EXPECT_NO_THROW(LoadDataBaseFromStr(xodr_description,
                                      {kStrictParserSTolerance, kDontAllowSchemaErrors, kDontAllowSemanticErrors}));
}

// Tests `DBManager::GetXodrHeader` method.
GTEST_TEST(DBManagerTest, GetXodrHeader) {
  const Header kExpectedHeader{1. /* revMajor */,
                               1. /* revMinor */,
                               "TestHeader" /* name */,
                               1.21 /* version */,
                               "Wed Sep 19 12:00:00 2018" /* date */,
                               1.1 /* north */,
                               2.2 /* south */,
                               3.3 /* east */,
                               4.4 /* west */,
                               "TestVendor" /* vendor */};
  const std::string xodr_description =
      GetXodrHeader(kExpectedHeader.rev_major, kExpectedHeader.rev_minor, kExpectedHeader.name.value(),
                    kExpectedHeader.version.value(), kExpectedHeader.date.value(), kExpectedHeader.north.value(),
                    kExpectedHeader.south.value(), kExpectedHeader.east.value(), kExpectedHeader.west.value(),
                    kExpectedHeader.vendor.value());
  const std::unique_ptr<DBManager> dut = LoadDataBaseFromStr(
      xodr_description, {kStrictParserSTolerance, kDontAllowSchemaErrors, kDontAllowSemanticErrors});
  Header header = dut->GetXodrHeader();
  EXPECT_EQ(kExpectedHeader, header);
}

// Get a XODR description in which road link values can be changed.
// @param road_junction_a The road junction of the first road.
// @param road_link_a The road link of the first road.
// @param lane_link_a_left The lane link of the first road's left lane.
// @param lane_link_a_right The lane link of the first road's right lane.
// @param road_junction_b The road junction of the second road.
// @param road_link_b The road link of the second road.
// @param lane_link_b_left The lane link of the second road's left lane.
// @param lane_link_b_right The lane link of the second road's right lane.
// @param junction_description The junction description.
// @return The XODR description.
std::string GetXodrRoadHeaderLinks(const std::string& road_junction_a, const std::string& road_link_a,
                                   const std::string& lane_link_a_left, const std::string& lane_link_a_right,
                                   const std::string& road_junction_b, const std::string& road_link_b,
                                   const std::string& lane_link_b_left, const std::string& lane_link_b_right,
                                   const std::string& junction_description) {
  std::stringstream ss;
  ss << R"R(
<?xml version='1.0' standalone='yes'?>
<OpenDRIVE>
  <header revMajor='1.' revMinor='1.' name='TestHeader' version='1.21' date='Wed Sep 19 12:00:00 2018'
    north='0.' south='0.' east='0.' west='0.' vendor='TestVendor' >
  </header>
  <road name='TestRoadHeader1' length='10.' id='15' junction=')R"
     << road_junction_a << R"R(' rule='RHT'>"
    <link>
        )R"
     << road_link_a << R"R(
    </link>
    <planView>
      <geometry s='0.0' x='500.0' y='80.0' hdg='0.' length='10.'>
          <line/>
      </geometry>
    </planView>
    <lanes>
      <laneOffset s='0.5' a='2.2' b='3.3' c='4.4' d='5.5'/>
      <laneSection s='0.0'>
          <left>
              <lane id='1' type='driving' level= '0'>
                  <link>
                      )R"
     << lane_link_a_left << R"R(
                  </link>
                  <width sOffset='0.' a='1.' b='2.' c='3.' d='4.'/>
              </lane>
          </left>
          <center>
              <lane id='0' type='driving' level= '0'>
              </lane>
          </center>
          <right>
              <lane id='-1' type='driving' level= '0'>
                  <link>
                      )R"
     << lane_link_a_right << R"R(
                  </link>
                  <width sOffset='5.' a='6.' b='7.' c='8.' d='9.'/>
              </lane>
          </right>
      </laneSection>
    </lanes>
  </road>
  <road name='TestRoadHeader2' length='10.' id='16' junction=')R"
     << road_junction_b << R"R(' rule='RHT'>"
    <link>
        )R"
     << road_link_b << R"R(
    </link>
    <planView>
      <geometry s='0.0' x='510.0' y='80.0' hdg='0.' length='10.'>
          <line/>
      </geometry>
    </planView>
    <lanes>
      <laneOffset s='0.5' a='2.2' b='3.3' c='4.4' d='5.5'/>
      <laneSection s='0.0'>
          <left>
              <lane id='1' type='driving' level= '0'>
                  <link>
                      )R"
     << lane_link_b_left << R"R(
                  </link>
                  <width sOffset='0.' a='1.' b='2.' c='3.' d='4.'/>
              </lane>
          </left>
          <center>
              <lane id='0' type='driving' level= '0'>
              </lane>
          </center>
          <right>
              <lane id='-1' type='driving' level= '0'>
                  <link>
                      )R"
     << lane_link_b_right << R"R(
                  </link>
                  <width sOffset='5.' a='6.' b='7.' c='8.' d='9.'/>
              </lane>
          </right>
      </laneSection>
    </lanes>
  </road>
  )R" << junction_description
     << R"R(
</OpenDRIVE>
)R";
  return ss.str();
}

class DBManagerLinksTests : public ::testing::Test {
 protected:
  // Get a XODR road link.
  // @param road_link_type_tag: The road link type tag.
  // @param element_type: The element type.
  // @param element_id: The element id.
  // @param contact_point: The contact point.
  // @return The XODR road link.
  static std::string GetXodrRoadLink(const std::string& road_link_type_tag, const std::string& element_type,
                                     const std::string& element_id, const std::string& contact_point) {
    return "<" + road_link_type_tag + " elementType='" + element_type + "' elementId='" + element_id +
           "' contactPoint='" + contact_point + "'/>";
  }
  // Get a XODR road lane link when it is connected to a junction.
  // @param road_link_type_tag: The road link type tag.
  // @param element_type: The element type.
  // @param element_id: The element id.
  static std::string GetXodrRoadLinkToJunction(const std::string& road_link_type_tag, const std::string& element_type,
                                               const std::string& element_id) {
    return "<" + road_link_type_tag + " elementType='" + element_type + "' elementId='" + element_id + "'/>";
  }
  // Get a XODR road lane link.
  // @param lane_link_type_tag: The lane link type tag.
  // @param lane_link_id: The lane link id.
  // @return The XODR road lane link.
  static std::string GetXodrRoadLaneLink(const std::string& lane_link_type_tag, const std::string& lane_link_id) {
    return "<" + lane_link_type_tag + " id='" + lane_link_id + "'/>";
  }
  // Get a XODR junction lane link.
  // @param junction_lane_link_from: The junction lane link from.
  // @param junction_lane_link_to: The junction lane link to.
  // @return The XODR junction lane link.
  static std::string GetXodrJunctionLaneLink(const std::string& junction_lane_link_from,
                                             const std::string& junction_lane_link_to) {
    return "<laneLink from='" + junction_lane_link_from + "' to='" + junction_lane_link_to + "'/>";
  }
  // Get a XODR junction connection.
  // @param connection_id: The connection id.
  // @param connection_incoming_road: The connection incoming road.
  // @param connection_connecting_road: The connection connecting road.
  // @param connection_contact_point: The connection contact point.
  // @param connection_lane_link_a: The first XODR connection lane link.
  // @param connection_lane_link_b: The second XODR connection lane link.
  // @return The XODR junction connection.
  static std::string GetXodrConnection(const std::string& connection_id, const std::string& connection_incoming_road,
                                       const std::string& connection_connecting_road,
                                       const std::string& connection_contact_point,
                                       const std::string& connection_lane_link_a,
                                       const std::string& connection_lane_link_b) {
    return "<connection id='" + connection_id + "' incomingRoad='" + connection_incoming_road + "' connectingRoad='" +
           connection_connecting_road + "' contactPoint='" + connection_contact_point + "'>" + connection_lane_link_a +
           connection_lane_link_b + "</connection>";
  }
  // Get a XODR junction.
  // @param junction_id: The junction id.
  // @param junction_connection: The XODR connection description of the junction.
  // @return The XODR junction.
  static std::string GetXodrJunction(const std::string& junction_id, const std::string& junction_connection) {
    return "<junction id='" + junction_id + "' name=''>" + junction_connection + "</junction>";
  }
  const std::string road_non_junction_id = "-1";
  const std::string road_junction_id = "160";
};

TEST_F(DBManagerLinksTests, ConsistentsLinks) {
  const RoadLink::LinkAttributes kRoadPredecessor{RoadLink::ElementType::kRoad /* elementType */,
                                                  RoadLink::LinkAttributes::Id("15") /* elementId*/,
                                                  RoadLink::ContactPoint::kEnd /* contactPoint*/};
  const RoadLink::LinkAttributes kRoadSuccessor{RoadLink::ElementType::kRoad /* elementType */,
                                                RoadLink::LinkAttributes::Id("16") /* elementId*/,
                                                RoadLink::ContactPoint::kStart /* contactPoint*/};
  const LaneLink::LinkAttributes kLaneLinkLeft{LaneLink::LinkAttributes::Id("1")};
  const LaneLink::LinkAttributes kLaneLinkRight{LaneLink::LinkAttributes::Id("-1")};
  // Road 1.
  const std::string road_link_string_a = GetXodrRoadLink(
      RoadLink::kSuccessorTag, RoadLink::element_type_to_str(kRoadSuccessor.element_type),
      kRoadSuccessor.element_id.string(), RoadLink::contact_point_to_str(*kRoadSuccessor.contact_point));
  const std::string lane_link_string_a_left = GetXodrRoadLaneLink(LaneLink::kSuccessorTag, kLaneLinkLeft.id.string());
  const std::string lane_link_string_a_right = GetXodrRoadLaneLink(LaneLink::kSuccessorTag, kLaneLinkRight.id.string());
  // Road 2.
  const std::string road_link_string_b = GetXodrRoadLink(
      RoadLink::kPredecessorTag, RoadLink::element_type_to_str(kRoadPredecessor.element_type),
      kRoadPredecessor.element_id.string(), RoadLink::contact_point_to_str(*kRoadPredecessor.contact_point));
  const std::string lane_link_string_b_left = GetXodrRoadLaneLink(LaneLink::kPredecessorTag, kLaneLinkLeft.id.string());
  const std::string lane_link_string_b_right =
      GetXodrRoadLaneLink(LaneLink::kPredecessorTag, kLaneLinkRight.id.string());

  const std::string xodr_description = GetXodrRoadHeaderLinks(
      road_non_junction_id, road_link_string_a, lane_link_string_a_left, lane_link_string_a_right, road_non_junction_id,
      road_link_string_b, lane_link_string_b_left, lane_link_string_b_right, "");
  EXPECT_NO_THROW(LoadDataBaseFromStr(xodr_description,
                                      {kStrictParserSTolerance, kDontAllowSchemaErrors, kDontAllowSemanticErrors}));
}

TEST_F(DBManagerLinksTests, EmptyLinks) {
  // No connections.
  const std::string xodr_description =
      GetXodrRoadHeaderLinks(road_non_junction_id, "", "", "", road_non_junction_id, "", "", "", "");
  EXPECT_NO_THROW(LoadDataBaseFromStr(xodr_description,
                                      {kStrictParserSTolerance, kDontAllowSchemaErrors, kDontAllowSemanticErrors}));
}

TEST_F(DBManagerLinksTests, UnknownPredecessorRoadLink) {
  const RoadLink::LinkAttributes kRoadPredecessor{RoadLink::ElementType::kRoad /* elementType */,
                                                  RoadLink::LinkAttributes::Id("22") /* elementId*/,
                                                  RoadLink::ContactPoint::kEnd /* contactPoint*/};
  const std::string road_link_string_b = GetXodrRoadLink(
      RoadLink::kPredecessorTag, RoadLink::element_type_to_str(kRoadPredecessor.element_type),
      kRoadPredecessor.element_id.string(), RoadLink::contact_point_to_str(*kRoadPredecessor.contact_point));

  const std::string xodr_description =
      GetXodrRoadHeaderLinks(road_non_junction_id, "", "", "", road_non_junction_id, road_link_string_b, "", "", "");
  EXPECT_THROW(LoadDataBaseFromStr(xodr_description,
                                   {kStrictParserSTolerance, kDontAllowSchemaErrors, kDontAllowSemanticErrors}),
               maliput::common::assertion_error);
}

TEST_F(DBManagerLinksTests, UnknownSuccessorRoadLink) {
  const RoadLink::LinkAttributes kRoadSuccessor{RoadLink::ElementType::kRoad /* elementType */,
                                                RoadLink::LinkAttributes::Id("22") /* elementId*/,
                                                RoadLink::ContactPoint::kStart /* contactPoint*/};
  const std::string road_link_string_a = GetXodrRoadLink(
      RoadLink::kSuccessorTag, RoadLink::element_type_to_str(kRoadSuccessor.element_type),
      kRoadSuccessor.element_id.string(), RoadLink::contact_point_to_str(*kRoadSuccessor.contact_point));

  const std::string xodr_description =
      GetXodrRoadHeaderLinks(road_non_junction_id, road_link_string_a, "", "", road_non_junction_id, "", "", "", "");
  EXPECT_THROW(LoadDataBaseFromStr(xodr_description,
                                   {kStrictParserSTolerance, kDontAllowSchemaErrors, kDontAllowSemanticErrors}),
               maliput::common::assertion_error);
}

TEST_F(DBManagerLinksTests, UnknownPredecessorLaneLink) {
  const RoadLink::LinkAttributes kRoadPredecessor{RoadLink::ElementType::kRoad /* elementType */,
                                                  RoadLink::LinkAttributes::Id("15") /* elementId*/,
                                                  RoadLink::ContactPoint::kEnd /* contactPoint*/};
  const RoadLink::LinkAttributes kRoadSuccessor{RoadLink::ElementType::kRoad /* elementType */,
                                                RoadLink::LinkAttributes::Id("16") /* elementId*/,
                                                RoadLink::ContactPoint::kStart /* contactPoint*/};
  const LaneLink::LinkAttributes kLaneLinkLeft{LaneLink::LinkAttributes::Id("1")};
  const LaneLink::LinkAttributes kLaneLinkRight{LaneLink::LinkAttributes::Id("-1")};
  const LaneLink::LinkAttributes kWrongLaneLinkLeft{LaneLink::LinkAttributes::Id("45")};
  // Road 1.
  const std::string road_link_string_a = GetXodrRoadLink(
      RoadLink::kSuccessorTag, RoadLink::element_type_to_str(kRoadSuccessor.element_type),
      kRoadSuccessor.element_id.string(), RoadLink::contact_point_to_str(*kRoadSuccessor.contact_point));
  const std::string lane_link_string_a_left = GetXodrRoadLaneLink(LaneLink::kSuccessorTag, kLaneLinkLeft.id.string());
  const std::string lane_link_string_a_right = GetXodrRoadLaneLink(LaneLink::kSuccessorTag, kLaneLinkRight.id.string());
  // Road 2.
  const std::string road_link_string_b = GetXodrRoadLink(
      RoadLink::kPredecessorTag, RoadLink::element_type_to_str(kRoadPredecessor.element_type),
      kRoadPredecessor.element_id.string(), RoadLink::contact_point_to_str(*kRoadPredecessor.contact_point));
  const std::string lane_link_string_b_left =
      GetXodrRoadLaneLink(LaneLink::kPredecessorTag, kWrongLaneLinkLeft.id.string());
  const std::string lane_link_string_b_right =
      GetXodrRoadLaneLink(LaneLink::kPredecessorTag, kLaneLinkRight.id.string());

  const std::string xodr_description = GetXodrRoadHeaderLinks(
      road_non_junction_id, road_link_string_a, lane_link_string_a_left, lane_link_string_a_right, road_non_junction_id,
      road_link_string_b, lane_link_string_b_left, lane_link_string_b_right, "");
  EXPECT_THROW(LoadDataBaseFromStr(xodr_description,
                                   {kStrictParserSTolerance, kDontAllowSchemaErrors, kDontAllowSemanticErrors}),
               maliput::common::assertion_error);
}

TEST_F(DBManagerLinksTests, UnknownSuccessorLaneLink) {
  const RoadLink::LinkAttributes kRoadPredecessor{RoadLink::ElementType::kRoad /* elementType */,
                                                  RoadLink::LinkAttributes::Id("15") /* elementId*/,
                                                  RoadLink::ContactPoint::kEnd /* contactPoint*/};
  const RoadLink::LinkAttributes kRoadSuccessor{RoadLink::ElementType::kRoad /* elementType */,
                                                RoadLink::LinkAttributes::Id("16") /* elementId*/,
                                                RoadLink::ContactPoint::kStart /* contactPoint*/};
  const LaneLink::LinkAttributes kLaneLinkLeft{LaneLink::LinkAttributes::Id("1")};
  const LaneLink::LinkAttributes kLaneLinkRight{LaneLink::LinkAttributes::Id("-1")};
  const LaneLink::LinkAttributes kWrongLaneLinkRight{LaneLink::LinkAttributes::Id("-45")};
  // Road 1.
  const std::string road_link_string_a = GetXodrRoadLink(
      RoadLink::kSuccessorTag, RoadLink::element_type_to_str(kRoadSuccessor.element_type),
      kRoadSuccessor.element_id.string(), RoadLink::contact_point_to_str(*kRoadSuccessor.contact_point));
  const std::string lane_link_string_a_left = GetXodrRoadLaneLink(LaneLink::kSuccessorTag, kLaneLinkLeft.id.string());
  const std::string lane_link_string_a_right = GetXodrRoadLaneLink(LaneLink::kSuccessorTag, kLaneLinkRight.id.string());
  // Road 2.
  const std::string road_link_string_b = GetXodrRoadLink(
      RoadLink::kPredecessorTag, RoadLink::element_type_to_str(kRoadPredecessor.element_type),
      kRoadPredecessor.element_id.string(), RoadLink::contact_point_to_str(*kRoadPredecessor.contact_point));
  const std::string lane_link_string_b_left = GetXodrRoadLaneLink(LaneLink::kPredecessorTag, kLaneLinkLeft.id.string());
  const std::string lane_link_string_b_right =
      GetXodrRoadLaneLink(LaneLink::kPredecessorTag, kWrongLaneLinkRight.id.string());

  const std::string xodr_description = GetXodrRoadHeaderLinks(
      road_non_junction_id, road_link_string_a, lane_link_string_a_left, lane_link_string_a_right, road_non_junction_id,
      road_link_string_b, lane_link_string_b_left, lane_link_string_b_right, "");
  EXPECT_THROW(LoadDataBaseFromStr(xodr_description,
                                   {kStrictParserSTolerance, kDontAllowSchemaErrors, kDontAllowSemanticErrors}),
               maliput::common::assertion_error);
}

// Tests Junctions by varying the connection map values.
class DBManagerJunctionLinksTests : public DBManagerLinksTests {
 protected:
  const RoadLink::LinkAttributes kRoadPredecessor{RoadLink::ElementType::kRoad /* elementType */,
                                                  RoadLink::LinkAttributes::Id("15") /* elementId*/,
                                                  RoadLink::ContactPoint::kEnd /* contactPoint*/};
  const RoadLink::LinkAttributes kRoadSuccessor{RoadLink::ElementType::kJunction /* elementType */,
                                                RoadLink::LinkAttributes::Id("160") /* elementId*/,
                                                std::nullopt /* contactPoint*/};
  const LaneLink::LinkAttributes kLaneLinkLeft{LaneLink::LinkAttributes::Id("1")};
  const LaneLink::LinkAttributes kLaneLinkRight{LaneLink::LinkAttributes::Id("-1")};
  // Road 1.
  const std::string road_link_string_a =
      GetXodrRoadLinkToJunction(RoadLink::kSuccessorTag, RoadLink::element_type_to_str(kRoadSuccessor.element_type),
                                kRoadSuccessor.element_id.string());
  const std::string lane_link_string_a_left = "";
  const std::string lane_link_string_a_right = "";
  // Road 2.
  const std::string road_link_string_b = GetXodrRoadLink(
      RoadLink::kPredecessorTag, RoadLink::element_type_to_str(kRoadPredecessor.element_type),
      kRoadPredecessor.element_id.string(), RoadLink::contact_point_to_str(*kRoadPredecessor.contact_point));
  const std::string lane_link_string_b_left = GetXodrRoadLaneLink(LaneLink::kPredecessorTag, kLaneLinkLeft.id.string());
  const std::string lane_link_string_b_right =
      GetXodrRoadLaneLink(LaneLink::kPredecessorTag, kLaneLinkRight.id.string());

  std::string BuildXMLDescriptionFromJunction(const Junction& junction) {
    // JunctionLaneLink
    const std::string junction_lane_link_string_a =
        static_cast<int>(junction.connections.begin()->second.lane_links.size()) == 0
            ? std::string("")
            : GetXodrJunctionLaneLink(junction.connections.begin()->second.lane_links[0].from.string(),
                                      junction.connections.begin()->second.lane_links[0].to.string());
    const std::string junction_lane_link_string_b =
        static_cast<int>(junction.connections.begin()->second.lane_links.size()) == 0
            ? std::string("")
            : GetXodrJunctionLaneLink(junction.connections.begin()->second.lane_links[1].from.string(),
                                      junction.connections.begin()->second.lane_links[1].to.string());
    // Connection.
    const std::string connection_string = GetXodrConnection(
        junction.connections.begin()->second.id.string(), junction.connections.begin()->second.incoming_road,
        junction.connections.begin()->second.connecting_road,
        Connection::contact_point_to_str(junction.connections.begin()->second.contact_point),
        junction_lane_link_string_a, junction_lane_link_string_b);
    // Junction.
    const std::string junction_string = GetXodrJunction(junction.id.string(), connection_string);
    return GetXodrRoadHeaderLinks(road_non_junction_id, road_link_string_a, lane_link_string_a_left,
                                  lane_link_string_a_right, road_junction_id, road_link_string_b,
                                  lane_link_string_b_left, lane_link_string_b_right, junction_string);
  }
};

TEST_F(DBManagerJunctionLinksTests, JunctionConsistentsLinks) {
  const Connection kConnectionA{Connection::Id("1") /* id */,
                                "15" /* incoming_road */,
                                "16" /* connecting_road */,
                                Connection::ContactPoint::kStart /* contact_point */,
                                std::nullopt /* connection_master */,
                                std::nullopt /* type */,
                                {{Connection::LaneLink::Id("-1"), Connection::LaneLink::Id("-1")},
                                 {Connection::LaneLink::Id("1"), Connection::LaneLink::Id("1")}} /* lane_links */};
  const Junction kJunction{Junction::Id(road_junction_id) /* id */,
                           "junctionTest" /* name */,
                           std::nullopt /* type */,
                           {{kConnectionA.id, kConnectionA}} /* connections */};

  const std::string xml_description{BuildXMLDescriptionFromJunction(kJunction)};
  EXPECT_NO_THROW(LoadDataBaseFromStr(xml_description,
                                      {kStrictParserSTolerance, kDontAllowSchemaErrors, kDontAllowSemanticErrors}));
}

TEST_F(DBManagerJunctionLinksTests, JunctionUnknownIncomingRoad) {
  const Connection kConnectionA{Connection::Id("1") /* id */,
                                "155" /* incoming_road */,
                                "16" /* connecting_road */,
                                Connection::ContactPoint::kStart /* contact_point */,
                                std::nullopt /* connection_master */,
                                std::nullopt /* type */,
                                {{Connection::LaneLink::Id("-1"), Connection::LaneLink::Id("-1")},
                                 {Connection::LaneLink::Id("1"), Connection::LaneLink::Id("1")}} /* lane_links */};
  const Junction kJunction{Junction::Id(road_junction_id) /* id */,
                           "junctionTest" /* name */,
                           std::nullopt /* type */,
                           {{kConnectionA.id, kConnectionA}} /* connections */};
  const std::string xml_description{BuildXMLDescriptionFromJunction(kJunction)};
  EXPECT_THROW(
      LoadDataBaseFromStr(xml_description, {kStrictParserSTolerance, kDontAllowSchemaErrors, kDontAllowSemanticErrors}),
      maliput::common::assertion_error);
}

TEST_F(DBManagerJunctionLinksTests, JunctionUnknownConnectingRoad) {
  const Connection kConnectionA{Connection::Id("1") /* id */,
                                "15" /* incoming_road */,
                                "198" /* connecting_road */,
                                Connection::ContactPoint::kStart /* contact_point */,
                                std::nullopt /* connection_master */,
                                std::nullopt /* type */,
                                {{Connection::LaneLink::Id("-1"), Connection::LaneLink::Id("-1")},
                                 {Connection::LaneLink::Id("1"), Connection::LaneLink::Id("1")}} /* lane_links */};
  const Junction kJunction{Junction::Id(road_junction_id) /* id */,
                           "junctionTest" /* name */,
                           std::nullopt /* type */,
                           {{kConnectionA.id, kConnectionA}} /* connections */};
  const std::string xml_description{BuildXMLDescriptionFromJunction(kJunction)};
  EXPECT_THROW(
      LoadDataBaseFromStr(xml_description, {kStrictParserSTolerance, kDontAllowSchemaErrors, kDontAllowSemanticErrors}),
      maliput::common::assertion_error);
}

TEST_F(DBManagerJunctionLinksTests, JunctionWrongLaneLinkA) {
  const Connection kConnectionA{Connection::Id("1") /* id */,
                                "15" /* incoming_road */,
                                "16" /* connecting_road */,
                                Connection::ContactPoint::kStart /* contact_point */,
                                std::nullopt /* connection_master */,
                                std::nullopt /* type */,
                                {{Connection::LaneLink::Id("-2"), Connection::LaneLink::Id("-1")},
                                 {Connection::LaneLink::Id("1"), Connection::LaneLink::Id("1")}} /* lane_links */};
  const Junction kJunction{Junction::Id(road_junction_id) /* id */,
                           "junctionTest" /* name */,
                           std::nullopt /* type */,
                           {{kConnectionA.id, kConnectionA}} /* connections */};

  const std::string xml_description{BuildXMLDescriptionFromJunction(kJunction)};
  EXPECT_THROW(
      LoadDataBaseFromStr(xml_description, {kStrictParserSTolerance, kDontAllowSchemaErrors, kDontAllowSemanticErrors}),
      maliput::common::assertion_error);
}

TEST_F(DBManagerJunctionLinksTests, JunctionWrongLaneLinkB) {
  const Connection kConnectionA{Connection::Id("1") /* id */,
                                "15" /* incoming_road */,
                                "16" /* connecting_road */,
                                Connection::ContactPoint::kStart /* contact_point */,
                                std::nullopt /* connection_master */,
                                std::nullopt /* type */,
                                {{Connection::LaneLink::Id("-1"), Connection::LaneLink::Id("-1")},
                                 {Connection::LaneLink::Id("1"), Connection::LaneLink::Id("15")}} /* lane_links */};
  const Junction kJunction{Junction::Id(road_junction_id) /* id */,
                           "junctionTest" /* name */,
                           std::nullopt /* type */,
                           {{kConnectionA.id, kConnectionA}} /* connections */};

  const std::string xml_description{BuildXMLDescriptionFromJunction(kJunction)};
  EXPECT_THROW(
      LoadDataBaseFromStr(xml_description, {kStrictParserSTolerance, kDontAllowSchemaErrors, kDontAllowSemanticErrors}),
      maliput::common::assertion_error);
}

TEST_F(DBManagerJunctionLinksTests, WrongJunctionId) {
  const Connection kConnectionA{Connection::Id("1") /* id */,
                                "15" /* incoming_road */,
                                "16" /* connecting_road */,
                                Connection::ContactPoint::kStart /* contact_point */,
                                std::nullopt /* connection_master */,
                                std::nullopt /* type */,
                                {{Connection::LaneLink::Id("-1"), Connection::LaneLink::Id("-1")},
                                 {Connection::LaneLink::Id("1"), Connection::LaneLink::Id("1")}} /* lane_links */};
  const Junction kJunction{Junction::Id("33") /* id */,
                           "junctionTest" /* name */,
                           std::nullopt /* type */,
                           {{kConnectionA.id, kConnectionA}} /* connections */};

  const std::string xml_description{BuildXMLDescriptionFromJunction(kJunction)};
  EXPECT_THROW(
      LoadDataBaseFromStr(xml_description, {kStrictParserSTolerance, kDontAllowSchemaErrors, kDontAllowSemanticErrors}),
      maliput::common::assertion_error);
}

// Tests auto-completing LaneLinks when incoming lanes and connecting lanes have identical ids.
TEST_F(DBManagerJunctionLinksTests, ConnectionWithoutLaneLinks) {
  const Connection kConnectionA{Connection::Id("1") /* id */,
                                "15" /* incoming_road */,
                                "16" /* connecting_road */,
                                Connection::ContactPoint::kStart /* contact_point */,
                                std::nullopt /* connection_master */,
                                std::nullopt /* type */,
                                {} /* lane_links */};
  const Junction kJunction{Junction::Id(road_junction_id) /* id */,
                           "junctionTest" /* name */,
                           std::nullopt /* type */,
                           {{kConnectionA.id, kConnectionA}} /* connections */};
  const std::vector<Connection::LaneLink> kExpectedLaneLinks{
      {Connection::LaneLink::Id("-1"), Connection::LaneLink::Id("-1")},
      {Connection::LaneLink::Id("1"), Connection::LaneLink::Id("1")}};

  const std::string xml_description{BuildXMLDescriptionFromJunction(kJunction)};
  const auto dut =
      LoadDataBaseFromStr(xml_description, {kStrictParserSTolerance, kDontAllowSchemaErrors, kDontAllowSemanticErrors});
  const auto lane_links = dut->GetJunctions().at(kJunction.id).connections.at(kConnectionA.id).lane_links;
  EXPECT_EQ(kExpectedLaneLinks, lane_links);
}

// Tests Junctions by varying the road links.
class DBManagerJunctionLinksTestsB : public DBManagerLinksTests {
 protected:
  const RoadLink::LinkAttributes kRoadPredecessor{RoadLink::ElementType::kRoad /* elementType */,
                                                  RoadLink::LinkAttributes::Id("15") /* elementId*/,
                                                  RoadLink::ContactPoint::kEnd /* contactPoint*/};
  const RoadLink::LinkAttributes kRoadSuccessor{RoadLink::ElementType::kJunction /* elementType */,
                                                RoadLink::LinkAttributes::Id("160") /* elementId*/,
                                                std::nullopt /* contactPoint*/};
  const LaneLink::LinkAttributes kLaneLinkLeft{LaneLink::LinkAttributes::Id("1")};
  const LaneLink::LinkAttributes kLaneLinkRight{LaneLink::LinkAttributes::Id("-1")};

  const Connection kConnectionA{Connection::Id("1") /* id */,
                                "15" /* incoming_road */,
                                "16" /* connecting_road */,
                                Connection::ContactPoint::kStart /* contact_point */,
                                std::nullopt /* connection_master */,
                                std::nullopt /* type */,
                                {{Connection::LaneLink::Id("-1"), Connection::LaneLink::Id("-1")},
                                 {Connection::LaneLink::Id("1"), Connection::LaneLink::Id("1")}} /* lane_links */};
  const Junction kJunction{Junction::Id("33") /* id */,
                           "junctionTest" /* name */,
                           std::nullopt /* type */,
                           {{kConnectionA.id, kConnectionA}} /* connections */};

  // JunctionLaneLink
  const std::string junction_lane_link_string_a =
      GetXodrJunctionLaneLink(kConnectionA.lane_links[0].from.string(), kConnectionA.lane_links[0].to.string());
  const std::string junction_lane_link_string_b =
      GetXodrJunctionLaneLink(kConnectionA.lane_links[1].from.string(), kConnectionA.lane_links[1].to.string());
  // Connection.
  const std::string connection_string =
      GetXodrConnection(kConnectionA.id.string(), kConnectionA.incoming_road, kConnectionA.connecting_road,
                        Connection::contact_point_to_str(kConnectionA.contact_point), junction_lane_link_string_a,
                        junction_lane_link_string_b);
  // Junction.
  const std::string junction_string = GetXodrJunction(kJunction.id.string(), connection_string);

  std::string BuildXMLDescriptionFromRoadLinks(const RoadLink::LinkAttributes& predecessor,
                                               const RoadLink::LinkAttributes& successor,
                                               const LaneLink::LinkAttributes& left,
                                               const LaneLink::LinkAttributes& right) {
    // Road 1.
    const std::string road_link_string_a = GetXodrRoadLinkToJunction(
        RoadLink::kSuccessorTag, RoadLink::element_type_to_str(successor.element_type), successor.element_id.string());
    const std::string lane_link_string_a_left = "";
    const std::string lane_link_string_a_right = "";
    // Road 2.
    const std::string road_link_string_b =
        GetXodrRoadLink(RoadLink::kPredecessorTag, RoadLink::element_type_to_str(predecessor.element_type),
                        predecessor.element_id.string(), RoadLink::contact_point_to_str(*predecessor.contact_point));
    const std::string lane_link_string_b_left = GetXodrRoadLaneLink(LaneLink::kPredecessorTag, left.id.string());
    const std::string lane_link_string_b_right = GetXodrRoadLaneLink(LaneLink::kPredecessorTag, right.id.string());
    return GetXodrRoadHeaderLinks(road_non_junction_id, road_link_string_a, lane_link_string_a_left,
                                  lane_link_string_a_right, road_junction_id, road_link_string_b,
                                  lane_link_string_b_left, lane_link_string_b_right, junction_string);
  }
};

TEST_F(DBManagerJunctionLinksTestsB, UnknownPredecessor) {
  const RoadLink::LinkAttributes kRoadPredecessor{RoadLink::ElementType::kRoad /* elementType */,
                                                  RoadLink::LinkAttributes::Id("188") /* elementId*/,
                                                  RoadLink::ContactPoint::kEnd /* contactPoint*/};
  const RoadLink::LinkAttributes kRoadSuccessor{RoadLink::ElementType::kJunction /* elementType */,
                                                RoadLink::LinkAttributes::Id("160") /* elementId*/,
                                                std::nullopt /* contactPoint*/};
  const LaneLink::LinkAttributes kLaneLinkLeft{LaneLink::LinkAttributes::Id("1")};
  const LaneLink::LinkAttributes kLaneLinkRight{LaneLink::LinkAttributes::Id("-1")};

  const std::string xml_description{
      BuildXMLDescriptionFromRoadLinks(kRoadPredecessor, kRoadSuccessor, kLaneLinkLeft, kLaneLinkRight)};
  EXPECT_THROW(
      LoadDataBaseFromStr(xml_description, {kStrictParserSTolerance, kDontAllowSchemaErrors, kDontAllowSemanticErrors}),
      maliput::common::assertion_error);
}

TEST_F(DBManagerJunctionLinksTestsB, UnknownSuccessor) {
  const RoadLink::LinkAttributes kRoadPredecessor{RoadLink::ElementType::kRoad /* elementType */,
                                                  RoadLink::LinkAttributes::Id("15") /* elementId*/,
                                                  RoadLink::ContactPoint::kEnd /* contactPoint*/};
  const RoadLink::LinkAttributes kRoadSuccessor{RoadLink::ElementType::kJunction /* elementType */,
                                                RoadLink::LinkAttributes::Id("161") /* elementId*/,
                                                std::nullopt /* contactPoint*/};
  const LaneLink::LinkAttributes kLaneLinkLeft{LaneLink::LinkAttributes::Id("1")};
  const LaneLink::LinkAttributes kLaneLinkRight{LaneLink::LinkAttributes::Id("-1")};

  const std::string xml_description{
      BuildXMLDescriptionFromRoadLinks(kRoadPredecessor, kRoadSuccessor, kLaneLinkLeft, kLaneLinkRight)};
  EXPECT_THROW(
      LoadDataBaseFromStr(xml_description, {kStrictParserSTolerance, kDontAllowSchemaErrors, kDontAllowSemanticErrors}),
      maliput::common::assertion_error);
}

TEST_F(DBManagerJunctionLinksTestsB, UnknownLaneLink) {
  const RoadLink::LinkAttributes kRoadPredecessor{RoadLink::ElementType::kRoad /* elementType */,
                                                  RoadLink::LinkAttributes::Id("15") /* elementId*/,
                                                  RoadLink::ContactPoint::kEnd /* contactPoint*/};
  const RoadLink::LinkAttributes kRoadSuccessor{RoadLink::ElementType::kJunction /* elementType */,
                                                RoadLink::LinkAttributes::Id("160") /* elementId*/,
                                                std::nullopt /* contactPoint*/};
  const LaneLink::LinkAttributes kLaneLinkLeft{LaneLink::LinkAttributes::Id("3")};
  const LaneLink::LinkAttributes kLaneLinkRight{LaneLink::LinkAttributes::Id("-1")};

  const std::string xml_description{
      BuildXMLDescriptionFromRoadLinks(kRoadPredecessor, kRoadSuccessor, kLaneLinkLeft, kLaneLinkRight)};
  EXPECT_THROW(
      LoadDataBaseFromStr(xml_description, {kStrictParserSTolerance, kDontAllowSchemaErrors, kDontAllowSemanticErrors}),
      maliput::common::assertion_error);
}

// Get a XODR description describing a multiple LaneSections Road in which lane links can be changed.
// The lane links are described by the input strings.
// @param lane_link_0_0_left_0: The first lane link of the left lanes of the first LaneSection.
// @param lane_link_0_0_left_1: The second lane link of the left lanes of the first LaneSection.
// @param lane_link_0_0_right_0: The first lane link of the right lanes of the first LaneSection.
// @param lane_link_0_0_right_1: The second lane link of the right lanes of the first LaneSection.
// @param lane_link_0_1_left_0: The first lane link of the left lanes of the second LaneSection.
// @param lane_link_0_1_left_1: The second lane link of the left lanes of the second LaneSection.
// @param lane_link_0_1_right_0: The first lane link of the right lanes of the second LaneSection.
// @param lane_link_0_1_right_1: The second lane link of the right lanes of the second LaneSection.
// @param lane_link_0_2_left_0: The first lane link of the left lanes of the third LaneSection.
// @param lane_link_0_2_left_1: The second lane link of the left lanes of the third LaneSection.
// @param lane_link_0_2_right_0: The first lane link of the right lanes of the third LaneSection.
// @param lane_link_0_2_right_1: The second lane link of the right lanes of the third LaneSection.
// @return A XODR description describing a multiple LaneSections Road in which lane links can be changed.
std::string GetXodrRoadHeaderMultipleLaneSectionLinks(
    const std::string& lane_link_0_0_left_0, const std::string& lane_link_0_0_left_1,
    const std::string& lane_link_0_0_right_0, const std::string& lane_link_0_0_right_1,
    const std::string& lane_link_0_1_left_0, const std::string& lane_link_0_1_left_1,
    const std::string& lane_link_0_1_right_0, const std::string& lane_link_0_1_right_1,
    const std::string& lane_link_0_2_left_0, const std::string& lane_link_0_2_left_1,
    const std::string& lane_link_0_2_right_0, const std::string& lane_link_0_2_right_1) {
  return R"R(
<?xml version='1.0' standalone='yes'?>
<OpenDRIVE>
  <header revMajor='1.' revMinor='1.' name='TestHeader' version='1.21' date='Wed Sep 19 12:00:00 2018'
    north='0.' south='0.' east='0.' west='0.' vendor='TestVendor' >
  </header>
  <road name='Road 0' length='10.' id='0' junction='-1' rule='RHT'>"
    <link>
    </link>
    <planView>
      <geometry s='0.0' x='500.0' y='80.0' hdg='0.' length='10.'>
          <line/>
      </geometry>
    </planView>
    <lanes>
      <laneOffset s='0.5' a='2.2' b='3.3' c='4.4' d='5.5'/>
      <laneSection s='0.0'>
          <left>
              <lane id='1' type='driving' level= '0'>
                  <link>
                    )R" +
         lane_link_0_0_left_0 + lane_link_0_0_left_1 +
         R"R(
                  </link>
                  <width sOffset='0.' a='1.' b='2.' c='3.' d='4.'/>
              </lane>
          </left>
          <center>
              <lane id='0' type='driving' level= '0'>
              </lane>
          </center>
          <right>
              <lane id='-1' type='driving' level= '0'>
                  <link>
                    )R" +
         lane_link_0_0_right_0 + lane_link_0_0_right_1 +
         R"R(
                  </link>
                  <width sOffset='5.' a='6.' b='7.' c='8.' d='9.'/>
              </lane>
          </right>
      </laneSection>
      <laneSection s='5.0'>
          <left>
              <lane id='1' type='driving' level= '0'>
                  <link>
                    )R" +
         lane_link_0_1_left_0 + lane_link_0_1_left_1 +
         R"R(
                  </link>
                  <width sOffset='0.' a='1.' b='2.' c='3.' d='4.'/>
              </lane>
          </left>
          <center>
              <lane id='0' type='driving' level= '0'>
              </lane>
          </center>
          <right>
              <lane id='-1' type='driving' level= '0'>
                  <link>
                    )R" +
         lane_link_0_1_right_0 + lane_link_0_1_right_1 +
         R"R(
                  </link>
                  <width sOffset='5.' a='6.' b='7.' c='8.' d='9.'/>
              </lane>
          </right>
      </laneSection>
      <laneSection s='10.0'>
          <left>
              <lane id='1' type='driving' level= '0'>
                  <link>
                    )R" +
         lane_link_0_2_left_0 + lane_link_0_2_left_1 +
         R"R(
                  </link>
                  <width sOffset='0.' a='1.' b='2.' c='3.' d='4.'/>
              </lane>
          </left>
          <center>
              <lane id='0' type='driving' level= '0'>
              </lane>
          </center>
          <right>
              <lane id='-1' type='driving' level= '0'>
                  <link>
                    )R" +
         lane_link_0_2_right_0 + lane_link_0_2_right_1 +
         R"R(
                  </link>
                  <width sOffset='5.' a='6.' b='7.' c='8.' d='9.'/>
              </lane>
          </right>
      </laneSection>
    </lanes>
  </road>
</OpenDRIVE>

)R";
}

// Tests LaneLinks connection within a Road with multiples LaneSections.
class DBManagerLaneLinksWithinARoad : public DBManagerLinksTests {
 protected:
  using OptLaneLink = std::optional<LaneLink::LinkAttributes>;
  std::string BuildXMLDescriptionFromLaneLinks(
      const std::array<std::pair<OptLaneLink, std::string>, 12>& lane_links_direction) {
    std::array<std::string, 12> lane_links_str;
    for (int i = 0; i < 12; i++) {
      lane_links_str[i] =
          lane_links_direction[i].first.has_value()
              ? GetXodrRoadLaneLink(lane_links_direction[i].second, lane_links_direction[i].first->id.string())
              : "";
    }
    return GetXodrRoadHeaderMultipleLaneSectionLinks(lane_links_str[0], lane_links_str[1], lane_links_str[2],
                                                     lane_links_str[3], lane_links_str[4], lane_links_str[5],
                                                     lane_links_str[6], lane_links_str[7], lane_links_str[8],
                                                     lane_links_str[9], lane_links_str[10], lane_links_str[11]);
  }
};

TEST_F(DBManagerLaneLinksWithinARoad, CorrectLaneLinks) {
  // Lane links of laneSection 0.
  const OptLaneLink kLane0LeftPredecessor(std::nullopt);
  const OptLaneLink kLane0LeftSuccessor({LaneLink::LinkAttributes::Id("1")});
  const OptLaneLink kLane0RightPredecessor(std::nullopt);
  const OptLaneLink kLane0RightSuccessor({LaneLink::LinkAttributes::Id("-1")});
  const LaneLink kLaneLink0Left{kLane0LeftPredecessor, kLane0LeftSuccessor};
  const LaneLink kLaneLink0Right{kLane0RightPredecessor, kLane0RightSuccessor};
  // LaneSection 0's lanes.
  const Lane kLeftLane0{Lane::Id("1"), Lane::Type::kDriving, false, kLaneLink0Left,
                        std::vector<LaneWidth>{{0., 1., 2., 3., 4.}}};
  const Lane kCenterLane0{Lane::Id("0"), Lane::Type::kDriving, false, {}, {}};
  const Lane kRightLane0{Lane::Id("-1"), Lane::Type::kDriving, false, kLaneLink0Right,
                         std::vector<LaneWidth>{{5., 6., 7., 8., 9.}}};
  // LaneSection 0.
  const LaneSection kExpectedLaneSection0{0., std::nullopt, {kLeftLane0}, kCenterLane0, {kRightLane0}};
  // Lane links of laneSection 1.
  const OptLaneLink kLane1LeftPredecessor({LaneLink::LinkAttributes::Id("1")});
  const OptLaneLink kLane1LeftSuccessor({LaneLink::LinkAttributes::Id("1")});
  const OptLaneLink kLane1RightPredecessor({LaneLink::LinkAttributes::Id("-1")});
  const OptLaneLink kLane1RightSuccessor({LaneLink::LinkAttributes::Id("-1")});
  const LaneLink kLaneLink1Left{kLane1LeftPredecessor, kLane1LeftSuccessor};
  const LaneLink kLaneLink1Right{kLane1RightPredecessor, kLane1RightSuccessor};
  // LaneSection 1's lanes.
  const Lane kLeftLane1{Lane::Id("1"), Lane::Type::kDriving, false, kLaneLink1Left,
                        std::vector<LaneWidth>{{0., 1., 2., 3., 4.}}};
  const Lane kCenterLane1{Lane::Id("0"), Lane::Type::kDriving, false, {}, {}};
  const Lane kRightLane1{Lane::Id("-1"), Lane::Type::kDriving, false, kLaneLink1Right,
                         std::vector<LaneWidth>{{5., 6., 7., 8., 9.}}};
  // LaneSection 1.
  const LaneSection kExpectedLaneSection1{5., std::nullopt, {kLeftLane1}, kCenterLane1, {kRightLane1}};
  // Lane links of laneSection 2.
  const OptLaneLink kLane2LeftPredecessor({LaneLink::LinkAttributes::Id("1")});
  const OptLaneLink kLane2LeftSuccessor(std::nullopt);
  const OptLaneLink kLane2RightPredecessor({LaneLink::LinkAttributes::Id("-1")});
  const OptLaneLink kLane2RightSuccessor(std::nullopt);
  const LaneLink kLaneLink2Left{kLane2LeftPredecessor, kLane2LeftSuccessor};
  const LaneLink kLaneLink2Right{kLane2RightPredecessor, kLane2RightSuccessor};
  // LaneSection 2's lanes.
  const Lane kLeftLane2{Lane::Id("1"), Lane::Type::kDriving, false, kLaneLink2Left,
                        std::vector<LaneWidth>{{0., 1., 2., 3., 4.}}};
  const Lane kCenterLane2{Lane::Id("0"), Lane::Type::kDriving, false, {}, {}};
  const Lane kRightLane2{Lane::Id("-1"), Lane::Type::kDriving, false, kLaneLink2Right,
                         std::vector<LaneWidth>{{5., 6., 7., 8., 9.}}};
  // LaneSection 2.
  const LaneSection kExpectedLaneSection2{10., std::nullopt, {kLeftLane2}, kCenterLane2, {kRightLane2}};
  const std::string xodr_description =
      BuildXMLDescriptionFromLaneLinks({{{kLane0LeftPredecessor, LaneLink::kPredecessorTag},
                                         {kLane0LeftSuccessor, LaneLink::kSuccessorTag},
                                         {kLane0RightPredecessor, LaneLink::kPredecessorTag},
                                         {kLane0RightSuccessor, LaneLink::kSuccessorTag},
                                         {kLane1LeftPredecessor, LaneLink::kPredecessorTag},
                                         {kLane1LeftSuccessor, LaneLink::kSuccessorTag},
                                         {kLane1RightPredecessor, LaneLink::kPredecessorTag},
                                         {kLane1RightSuccessor, LaneLink::kSuccessorTag},
                                         {kLane2LeftPredecessor, LaneLink::kPredecessorTag},
                                         {kLane2LeftSuccessor, LaneLink::kSuccessorTag},
                                         {kLane2RightPredecessor, LaneLink::kPredecessorTag},
                                         {kLane2RightSuccessor, LaneLink::kSuccessorTag}}});

  const std::unique_ptr<DBManager> dut = LoadDataBaseFromStr(
      xodr_description, {kStrictParserSTolerance, kDontAllowSchemaErrors, kDontAllowSemanticErrors});
  const auto lane_sections = dut->GetRoadHeaders().at(RoadHeader::Id("0")).lanes.lanes_section;
  EXPECT_EQ(kExpectedLaneSection0, lane_sections[0]);
  EXPECT_EQ(kExpectedLaneSection1, lane_sections[1]);
  EXPECT_EQ(kExpectedLaneSection2, lane_sections[2]);
}

TEST_F(DBManagerLaneLinksWithinARoad, ErrorInLaneLinkLaneSection0) {
  // Lane links of laneSection 0.
  const OptLaneLink kLane0LeftPredecessor(std::nullopt);
  const OptLaneLink kWrongLane0LeftSuccessor({LaneLink::LinkAttributes::Id("3")});
  const OptLaneLink kLane0RightPredecessor(std::nullopt);
  const OptLaneLink kLane0RightSuccessor({LaneLink::LinkAttributes::Id("-1")});
  // Lane links of laneSection 1.
  const OptLaneLink kLane1LeftPredecessor({LaneLink::LinkAttributes::Id("1")});
  const OptLaneLink kLane1LeftSuccessor({LaneLink::LinkAttributes::Id("1")});
  const OptLaneLink kLane1RightPredecessor({LaneLink::LinkAttributes::Id("-1")});
  const OptLaneLink kLane1RightSuccessor({LaneLink::LinkAttributes::Id("-1")});
  // Lane links of laneSection 2.
  const OptLaneLink kLane2LeftPredecessor({LaneLink::LinkAttributes::Id("1")});
  const OptLaneLink kLane2LeftSuccessor(std::nullopt);
  const OptLaneLink kLane2RightPredecessor({LaneLink::LinkAttributes::Id("-1")});
  const OptLaneLink kLane2RightSuccessor(std::nullopt);
  const std::string xodr_description =
      BuildXMLDescriptionFromLaneLinks({{{kLane0LeftPredecessor, LaneLink::kPredecessorTag},
                                         {kWrongLane0LeftSuccessor, LaneLink::kSuccessorTag},
                                         {kLane0RightPredecessor, LaneLink::kPredecessorTag},
                                         {kLane0RightSuccessor, LaneLink::kSuccessorTag},
                                         {kLane1LeftPredecessor, LaneLink::kPredecessorTag},
                                         {kLane1LeftSuccessor, LaneLink::kSuccessorTag},
                                         {kLane1RightPredecessor, LaneLink::kPredecessorTag},
                                         {kLane1RightSuccessor, LaneLink::kSuccessorTag},
                                         {kLane2LeftPredecessor, LaneLink::kPredecessorTag},
                                         {kLane2LeftSuccessor, LaneLink::kSuccessorTag},
                                         {kLane2RightPredecessor, LaneLink::kPredecessorTag},
                                         {kLane2RightSuccessor, LaneLink::kSuccessorTag}}});
  EXPECT_THROW(LoadDataBaseFromStr(xodr_description,
                                   {kStrictParserSTolerance, kDontAllowSchemaErrors, kDontAllowSemanticErrors}),
               maliput::common::assertion_error);
}

TEST_F(DBManagerLaneLinksWithinARoad, ErrorInPredecessorLaneLinkLaneSection1) {
  // Lane links of laneSection 0.
  const OptLaneLink kLane0LeftPredecessor(std::nullopt);
  const OptLaneLink kLane0LeftSuccessor({LaneLink::LinkAttributes::Id("1")});
  const OptLaneLink kLane0RightPredecessor(std::nullopt);
  const OptLaneLink kLane0RightSuccessor({LaneLink::LinkAttributes::Id("-1")});
  // Lane links of laneSection 1.
  const OptLaneLink kLane1LeftPredecessor({LaneLink::LinkAttributes::Id("1")});
  const OptLaneLink kLane1LeftSuccessor({LaneLink::LinkAttributes::Id("1")});
  const OptLaneLink kWrongLane1RightPredecessor({LaneLink::LinkAttributes::Id("1")});
  const OptLaneLink kLane1RightSuccessor({LaneLink::LinkAttributes::Id("-1")});
  // Lane links of laneSection 2.
  const OptLaneLink kLane2LeftPredecessor({LaneLink::LinkAttributes::Id("1")});
  const OptLaneLink kLane2LeftSuccessor(std::nullopt);
  const OptLaneLink kLane2RightPredecessor({LaneLink::LinkAttributes::Id("-1")});
  const OptLaneLink kLane2RightSuccessor(std::nullopt);
  const std::string xodr_description =
      BuildXMLDescriptionFromLaneLinks({{{kLane0LeftPredecessor, LaneLink::kPredecessorTag},
                                         {kLane0LeftSuccessor, LaneLink::kSuccessorTag},
                                         {kLane0RightPredecessor, LaneLink::kPredecessorTag},
                                         {kLane0RightSuccessor, LaneLink::kSuccessorTag},
                                         {kLane1LeftPredecessor, LaneLink::kPredecessorTag},
                                         {kLane1LeftSuccessor, LaneLink::kSuccessorTag},
                                         {kWrongLane1RightPredecessor, LaneLink::kPredecessorTag},
                                         {kLane1RightSuccessor, LaneLink::kSuccessorTag},
                                         {kLane2LeftPredecessor, LaneLink::kPredecessorTag},
                                         {kLane2LeftSuccessor, LaneLink::kSuccessorTag},
                                         {kLane2RightPredecessor, LaneLink::kPredecessorTag},
                                         {kLane2RightSuccessor, LaneLink::kSuccessorTag}}});
  EXPECT_THROW(LoadDataBaseFromStr(xodr_description,
                                   {kStrictParserSTolerance, kDontAllowSchemaErrors, kDontAllowSemanticErrors}),
               maliput::common::assertion_error);
}

TEST_F(DBManagerLaneLinksWithinARoad, ErrorInSuccessorLaneLinkLaneSection1) {
  // Lane links of laneSection 0.
  const OptLaneLink kLane0LeftPredecessor(std::nullopt);
  const OptLaneLink kLane0LeftSuccessor({LaneLink::LinkAttributes::Id("1")});
  const OptLaneLink kLane0RightPredecessor(std::nullopt);
  const OptLaneLink kLane0RightSuccessor({LaneLink::LinkAttributes::Id("-1")});
  // Lane links of laneSection 1.
  const OptLaneLink kLane1LeftPredecessor({LaneLink::LinkAttributes::Id("1")});
  const OptLaneLink kWrongLane1LeftSuccessor({LaneLink::LinkAttributes::Id("-4")});
  const OptLaneLink kLane1RightPredecessor({LaneLink::LinkAttributes::Id("-1")});
  const OptLaneLink kLane1RightSuccessor({LaneLink::LinkAttributes::Id("-1")});
  // Lane links of laneSection 2.
  const OptLaneLink kLane2LeftPredecessor({LaneLink::LinkAttributes::Id("1")});
  const OptLaneLink kLane2LeftSuccessor(std::nullopt);
  const OptLaneLink kLane2RightPredecessor({LaneLink::LinkAttributes::Id("-1")});
  const OptLaneLink kLane2RightSuccessor(std::nullopt);
  const std::string xodr_description =
      BuildXMLDescriptionFromLaneLinks({{{kLane0LeftPredecessor, LaneLink::kPredecessorTag},
                                         {kLane0LeftSuccessor, LaneLink::kSuccessorTag},
                                         {kLane0RightPredecessor, LaneLink::kPredecessorTag},
                                         {kLane0RightSuccessor, LaneLink::kSuccessorTag},
                                         {kLane1LeftPredecessor, LaneLink::kPredecessorTag},
                                         {kWrongLane1LeftSuccessor, LaneLink::kSuccessorTag},
                                         {kLane1RightPredecessor, LaneLink::kPredecessorTag},
                                         {kLane1RightSuccessor, LaneLink::kSuccessorTag},
                                         {kLane2LeftPredecessor, LaneLink::kPredecessorTag},
                                         {kLane2LeftSuccessor, LaneLink::kSuccessorTag},
                                         {kLane2RightPredecessor, LaneLink::kPredecessorTag},
                                         {kLane2RightSuccessor, LaneLink::kSuccessorTag}}});
  EXPECT_THROW(LoadDataBaseFromStr(xodr_description,
                                   {kStrictParserSTolerance, kDontAllowSchemaErrors, kDontAllowSemanticErrors}),
               maliput::common::assertion_error);
}

TEST_F(DBManagerLaneLinksWithinARoad, ErrorInLaneLinkLaneSection2) {
  // Lane links of laneSection 0.
  const OptLaneLink kLane0LeftPredecessor(std::nullopt);
  const OptLaneLink kLane0LeftSuccessor({LaneLink::LinkAttributes::Id("1")});
  const OptLaneLink kLane0RightPredecessor(std::nullopt);
  const OptLaneLink kLane0RightSuccessor({LaneLink::LinkAttributes::Id("-1")});
  // Lane links of laneSection 1.
  const OptLaneLink kLane1LeftPredecessor({LaneLink::LinkAttributes::Id("1")});
  const OptLaneLink kLane1LeftSuccessor({LaneLink::LinkAttributes::Id("1")});
  const OptLaneLink kLane1RightPredecessor({LaneLink::LinkAttributes::Id("-1")});
  const OptLaneLink kLane1RightSuccessor({LaneLink::LinkAttributes::Id("-1")});
  // Lane links of laneSection 2.
  const OptLaneLink kLane2LeftPredecessor({LaneLink::LinkAttributes::Id("1")});
  const OptLaneLink kLane2LeftSuccessor(std::nullopt);
  const OptLaneLink kWrongLane2RightPredecessor({LaneLink::LinkAttributes::Id("-2")});
  const OptLaneLink kLane2RightSuccessor(std::nullopt);
  const std::string xodr_description =
      BuildXMLDescriptionFromLaneLinks({{{kLane0LeftPredecessor, LaneLink::kPredecessorTag},
                                         {kLane0LeftSuccessor, LaneLink::kSuccessorTag},
                                         {kLane0RightPredecessor, LaneLink::kPredecessorTag},
                                         {kLane0RightSuccessor, LaneLink::kSuccessorTag},
                                         {kLane1LeftPredecessor, LaneLink::kPredecessorTag},
                                         {kLane1LeftSuccessor, LaneLink::kSuccessorTag},
                                         {kLane1RightPredecessor, LaneLink::kPredecessorTag},
                                         {kLane1RightSuccessor, LaneLink::kSuccessorTag},
                                         {kLane2LeftPredecessor, LaneLink::kPredecessorTag},
                                         {kLane2LeftSuccessor, LaneLink::kSuccessorTag},
                                         {kWrongLane2RightPredecessor, LaneLink::kPredecessorTag},
                                         {kLane2RightSuccessor, LaneLink::kSuccessorTag}}});
  EXPECT_THROW(LoadDataBaseFromStr(xodr_description,
                                   {kStrictParserSTolerance, kDontAllowSchemaErrors, kDontAllowSemanticErrors}),
               maliput::common::assertion_error);
}

// Allow semantic errors when lane links withing a Road aren't consistent.
TEST_F(DBManagerLaneLinksWithinARoad, RelaxErrorsInLaneLinkVerification) {
  constexpr bool kAllowSemanticErrors{true};
  // Lane links of laneSection 0.
  const OptLaneLink kLane0LeftPredecessor(std::nullopt);
  const OptLaneLink kLane0LeftSuccessor({LaneLink::LinkAttributes::Id("1")});
  const OptLaneLink kLane0RightPredecessor(std::nullopt);
  const OptLaneLink kLane0RightSuccessor({LaneLink::LinkAttributes::Id("-1")});
  // Lane links of laneSection 1.
  const OptLaneLink kLane1LeftPredecessor({LaneLink::LinkAttributes::Id("2")});
  const OptLaneLink kLane1LeftSuccessor({LaneLink::LinkAttributes::Id("2")});
  const OptLaneLink kLane1RightPredecessor({LaneLink::LinkAttributes::Id("-2")});
  const OptLaneLink kLane1RightSuccessor({LaneLink::LinkAttributes::Id("-2")});
  const std::string xodr_description =
      BuildXMLDescriptionFromLaneLinks({{{kLane0LeftPredecessor, LaneLink::kPredecessorTag},
                                         {kLane0LeftSuccessor, LaneLink::kSuccessorTag},
                                         {kLane0RightPredecessor, LaneLink::kPredecessorTag},
                                         {kLane0RightSuccessor, LaneLink::kSuccessorTag},
                                         {kLane1LeftPredecessor, LaneLink::kPredecessorTag},
                                         {kLane1LeftSuccessor, LaneLink::kSuccessorTag},
                                         {kLane1RightPredecessor, LaneLink::kPredecessorTag},
                                         {kLane1RightSuccessor, LaneLink::kSuccessorTag}}});
  // Semantic errors aren't allowed.
  EXPECT_THROW(LoadDataBaseFromStr(xodr_description,
                                   {kStrictParserSTolerance, kDontAllowSchemaErrors, kDontAllowSemanticErrors}),
               maliput::common::assertion_error);
  // Semantic errors are allowed.
  EXPECT_NO_THROW(
      LoadDataBaseFromStr(xodr_description, {kStrictParserSTolerance, kDontAllowSchemaErrors, kAllowSemanticErrors}));
}

// Template of a XODR description that contains several road headers.
const std::string kXODRRoadHeaderTemplate = R"R(
<?xml version='1.0' standalone='yes'?>
<OpenDRIVE>
  <header revMajor='1.' revMinor='1.' name='TestHeader' version='1.21' date='Wed Sep 19 12:00:00 2018'
    north='0.' south='0.' east='0.' west='0.' vendor='TestVendor' >
  </header>
  <road name='TestRoadHeader1' length='10.65' id='15' junction='-1' rule='RHT'>"
    <link>
        <successor elementType="road" elementId="30" contactPoint="start"/>
    </link>
    <type s="0.0000000000000000e+0" type="unknown">
    </type>
    <type s="25.0000000000000000e+0" type="town">
        <speed max="45." unit="mph"/>
    </type>
    <type s="53.0000000000000000e+0" type="rural" country="maliput">
        <speed max="8."/>
    </type>
    <planView>
      <geometry s='0.5' x='523.2' y='83.27' hdg='0.77' length='10.65'>
          <line/>
      </geometry>
    </planView>
    <lanes>
      <laneOffset s='0.5' a='2.2' b='3.3' c='4.4' d='5.5'/>
      <laneSection s='0.5'>
          <left>
              <lane id='1' type='driving' level= '0'>
                  <link>
                    <predecessor id='1'/>
                    <successor id='1'/>
                  </link>
                  <width sOffset='0.' a='1.' b='2.' c='3.' d='4.'/>
                  <speed sOffset='0.' max='45.' unit='mph'/>
              </lane>
          </left>
          <center>
              <lane id='0' type='driving' level= '0'>
              </lane>
          </center>
          <right>
              <lane id='-1' type='driving' level= '0'>
                  <link>
                    <predecessor id='-1'/>
                    <successor id='-1'/>
                  </link>
                  <width sOffset='5.' a='6.' b='7.' c='8.' d='9.'/>
                  <speed sOffset='0.5' max='3.'/>
              </lane>
          </right>
      </laneSection>
    </lanes>
  </road>
  <road name='TestRoadHeader2' length='100.' id='30' junction='-1' rule='LHT'>"
    <link>
        <predecessor elementType="road" elementId="15" contactPoint="end"/>
    </link>
    <planView>
      <geometry s='0.5' x='100.' y='50.' hdg='0.20' length='100.'>
          <arc curvature='0.34'/>
      </geometry>
    </planView>
    <elevationProfile>
      <elevation s='1.1' a='2.2' b='3.3' c='4.4' d='5.5'/>
      <elevation s='6.6' a='7.7' b='8.8' c='9.9' d='10.10'/>
    </elevationProfile>
    <lateralProfile>
      <superelevation s='15.51' a='25.52' b='35.53' c='45.54' d='55.55'/>
      <superelevation s='65.56' a='75.57' b='85.58' c='95.59' d='105.510'/>
    </lateralProfile>
    <lanes>
      <laneOffset s='0.5' a='2.2' b='3.3' c='4.4' d='5.5'/>
      <laneSection s='0.5'>
          <left>
              <lane id='1' type='driving' level= '0'>
                  <link>
                    <predecessor id='1'/>
                    <successor id='1'/>
                  </link>
                  <width sOffset='0.' a='1.' b='2.' c='3.' d='4.'/>
                  <speed sOffset='0.' max='45.' unit='mph'/>
              </lane>
          </left>
          <center>
              <lane id='0' type='driving' level= '0'>
              </lane>
          </center>
          <right>
              <lane id='-1' type='driving' level= '0'>
                  <link>
                    <predecessor id='-1'/>
                    <successor id='-1'/>
                  </link>
                  <width sOffset='5.' a='6.' b='7.' c='8.' d='9.'/>
                  <speed sOffset='0.5' max='3.'/>
              </lane>
          </right>
      </laneSection>
    </lanes>
  </road>
</OpenDRIVE>
)R";

// Tests DBManager::GetRoadHeaders method.
// TODO(francocipollone): Provide multiple xodr descriptions with good and bad xodr descriptions
// in order to improve the test's scope.
GTEST_TEST(DBManagerTest, GetRoadHeaders) {
  const RoadLink::LinkAttributes kPredecessor{RoadLink::ElementType::kRoad /* elementType */,
                                              RoadLink::LinkAttributes::Id("15") /* elementId*/,
                                              RoadLink::ContactPoint::kEnd /* contactPoint*/};
  const RoadLink::LinkAttributes kSuccessor{RoadLink::ElementType::kRoad /* elementType */,
                                            RoadLink::LinkAttributes::Id("30") /* elementId*/,
                                            RoadLink::ContactPoint::kStart /* contactPoint*/};
  const RoadLink kExpectedRoadLink1{std::nullopt, kSuccessor};
  const RoadLink kExpectedRoadLink2{kPredecessor, std::nullopt};
  const PlanView kArbitraryPlanView1{std::vector<Geometry>{Geometry{0.5 /* s_0 */,
                                                                    {523.2 /* x */, 83.27 /* y */},
                                                                    0.77 /* orientation */,
                                                                    10.65 /* length */,
                                                                    Geometry::Type::kLine /* Type */,
                                                                    Geometry::Line{} /* description */}}};
  const PlanView kArbitraryPlanView2{{Geometry{0.5 /* s_0 */,
                                               {100. /* x */, 50. /* y */},
                                               0.2 /* orientation */,
                                               100. /* length */,
                                               Geometry::Type::kArc /* Type */,
                                               Geometry::Arc{0.34} /* description */}}};
  const ElevationProfile kElevationProfile2{{{1.1, 2.2, 3.3, 4.4, 5.5}, {6.6, 7.7, 8.8, 9.9, 10.10}}};
  const LateralProfile kLateralProfile2{{{15.51, 25.52, 35.53, 45.54, 55.55}, {65.56, 75.57, 85.58, 95.59, 105.510}}};
  const LaneOffset kLaneOffset{0.5 /* s */, 2.2 /* a */, 3.3 /* b */, 4.4 /* c */, 5.5 /* d */};
  const LaneLink kLaneLinkA{LaneLink::LinkAttributes{LaneLink::LinkAttributes::Id{"1"}} /* predecessor */,
                            LaneLink::LinkAttributes{LaneLink::LinkAttributes::Id{"1"}} /* successor */};
  const LaneLink kLaneLinkB{LaneLink::LinkAttributes{LaneLink::LinkAttributes::Id{"-1"}} /* predecessor */,
                            LaneLink::LinkAttributes{LaneLink::LinkAttributes::Id{"-1"}} /* successor */};
  const RoadType kRoadType0{
      0. /* s0 */, RoadType::Type::kUnknown /* type */, std::nullopt /* country */, {} /* speed */};
  const RoadType kRoadType1{25. /* s0 */,
                            RoadType::Type::kTown /* type */,
                            std::nullopt /* country */,
                            {45. /* max */, Unit::kMph /* unit */} /* speed */};
  const RoadType kRoadType2{53. /* s0 */,
                            RoadType::Type::kRural /* type */,
                            "maliput" /* country */,
                            {8. /* max */, {} /* unit */} /* speed */};
  const Lane::Speed kLaneSpeedA{0.0 /* sOffset */, 45. /* max */, Unit::kMph /* unit */};
  const Lane::Speed kLaneSpeedB{0.5 /* sOffset */, 3. /* max */, Unit::kMs /* unit */};
  const Lane kLeftLane{
      Lane::Id("1"),       Lane::Type::kDriving, false, kLaneLinkA, std::vector<LaneWidth>{{0., 1., 2., 3., 4.}},
      {} /* road marks */, {kLaneSpeedA}};
  const Lane kCenterLane{Lane::Id("0"), Lane::Type::kDriving, false, {}, {}};
  const Lane kRightLane{
      Lane::Id("-1"),      Lane::Type::kDriving, false, kLaneLinkB, std::vector<LaneWidth>{{5., 6., 7., 8., 9.}},
      {} /* road marks */, {kLaneSpeedB}};
  const LaneSection kLaneSection{0.5 /* s_0 */,
                                 std::nullopt /* single_side */,
                                 {kLeftLane} /* left_lanes */,
                                 kCenterLane /* center_lane */,
                                 {kRightLane} /* right_lanes */};
  const Lanes kLanes{{{kLaneOffset}}, {{kLaneSection}}};
  const RoadHeader::Id kExpectedRoadHeaderIds[2]{RoadHeader::Id{"15"}, RoadHeader::Id{"30"}};
  const std::map<RoadHeader::Id, RoadHeader> kExpectedRoadHeaders{
      {kExpectedRoadHeaderIds[0],
       {"TestRoadHeader1" /* name */,
        10.65 /* length */,
        kExpectedRoadHeaderIds[0] /* id */,
        "-1" /* junction */,
        RoadHeader::HandTrafficRule::kRHT /* rule */,
        kExpectedRoadLink1 /* road_link */,
        {kRoadType0, kRoadType1, kRoadType2} /* road_types */,
        {kArbitraryPlanView1, {}} /* reference_geometry */,
        kLanes /* lanes */}},
      {kExpectedRoadHeaderIds[1],
       {"TestRoadHeader2" /* name */,
        100. /* length */,
        kExpectedRoadHeaderIds[1] /* id */,
        "-1" /* junction */,
        RoadHeader::HandTrafficRule::kLHT /* rule */,
        kExpectedRoadLink2 /* road_link */,
        {} /* road_types */,
        {kArbitraryPlanView2, kElevationProfile2, kLateralProfile2} /* reference_geometry */,
        kLanes /* lanes */}}};

  const std::unique_ptr<DBManager> dut = LoadDataBaseFromStr(
      kXODRRoadHeaderTemplate, {kStrictParserSTolerance, kDontAllowSchemaErrors, kDontAllowSemanticErrors});
  const std::map<RoadHeader::Id, RoadHeader> road_headers = dut->GetRoadHeaders();

  EXPECT_EQ(kExpectedRoadHeaders, road_headers);
}

// Tests DBManager::GetJunctions method.
// Loads TShapeRoad map:
//     - 3 roads that doesn't belong to a junction.
//     - 1 Junction
//       - 6 roads that belong to a junction.
GTEST_TEST(DBManagerTest, GetJunctions) {
  const Connection kConnection0{Connection::Id("0") /* id */,
                                "1" /* incoming_road */,
                                "4" /* connecting_road */,
                                Connection::ContactPoint::kEnd /* contact_point */,
                                std::nullopt /* connection_master */,
                                std::nullopt /* type */,
                                {{Connection::LaneLink::Id("1"), Connection::LaneLink::Id("1")}} /* lane_links */};
  const Connection kConnection1{Connection::Id("1") /* id */,
                                "0" /* incoming_road */,
                                "5" /* connecting_road */,
                                Connection::ContactPoint::kStart /* contact_point */,
                                std::nullopt /* connection_master */,
                                std::nullopt /* type */,
                                {{Connection::LaneLink::Id("-1"), Connection::LaneLink::Id("-1")}} /* lane_links */};
  const Connection kConnection2{Connection::Id("2") /* id */,
                                "1" /* incoming_road */,
                                "6" /* connecting_road */,
                                Connection::ContactPoint::kStart /* contact_point */,
                                std::nullopt /* connection_master */,
                                std::nullopt /* type */,
                                {{Connection::LaneLink::Id("1"), Connection::LaneLink::Id("-1")}} /* lane_links */};
  const Connection kConnection3{Connection::Id("3") /* id */,
                                "2" /* incoming_road */,
                                "7" /* connecting_road */,
                                Connection::ContactPoint::kStart /* contact_point */,
                                std::nullopt /* connection_master */,
                                std::nullopt /* type */,
                                {{Connection::LaneLink::Id("-1"), Connection::LaneLink::Id("-1")}} /* lane_links */};
  const Connection kConnection4{Connection::Id("4") /* id */,
                                "2" /* incoming_road */,
                                "8" /* connecting_road */,
                                Connection::ContactPoint::kStart /* contact_point */,
                                std::nullopt /* connection_master */,
                                std::nullopt /* type */,
                                {{Connection::LaneLink::Id("-1"), Connection::LaneLink::Id("-1")}} /* lane_links */};
  const Connection kConnection5{Connection::Id("5") /* id */,
                                "0" /* incoming_road */,
                                "9" /* connecting_road */,
                                Connection::ContactPoint::kStart /* contact_point */,
                                std::nullopt /* connection_master */,
                                std::nullopt /* type */,
                                {{Connection::LaneLink::Id("-1"), Connection::LaneLink::Id("-1")}} /* lane_links */};
  const Junction kExpectedJunction{Junction::Id("3") /* id */,
                                   "" /* name */,
                                   std::nullopt /* type */,
                                   {{kConnection0.id, kConnection0},
                                    {kConnection1.id, kConnection1},
                                    {kConnection2.id, kConnection2},
                                    {kConnection3.id, kConnection3},
                                    {kConnection4.id, kConnection4},
                                    {kConnection5.id, kConnection5}} /* connections */};

  const std::map<Junction::Id, Junction> kExpectedJunctions{{kExpectedJunction.id, kExpectedJunction}};
  const std::string kXodrFile = "TShapeRoad.xodr";
  // If I decrease even more the tolerance, the TShapeRoad.xodr's geometries aren't contiguous in terms of the arc
  // length parameter.
  // TODO(#482): Decrease tolerance once the xodr file is fixed.
  const std::unique_ptr<DBManager> dut =
      LoadDataBaseFromFile(utility::FindResourceInPath(kXodrFile, kMalidriveResourceFolder), {1e-6});

  const std::map<Junction::Id, Junction> junctions = dut->GetJunctions();

  EXPECT_EQ(kExpectedJunctions, junctions);
}

// Returns a travelDir-userData node with the directive provided by `travel_dir`.
std::string LaneUserDataTravelDirTemplate(const std::string& travel_dir) {
  return
      R"R(<userData>
    <vectorLane travelDir=")R" +
      travel_dir + R"R("/>
</userData>
)R";
}

// Loads Highway map.
//
// RoadLinks and Junctions were already tested in previous tests .
// However, this test's goal is showing the correct functioning by loading a long XODR description and selecting a
// random Road and Junction and checking that the values are well parsed.
GTEST_TEST(DBManagerTest, Highway) {
  const std::string kXodrFile = "Highway.xodr";
  const int NumOfRoads{37};
  const int NumOfJunctions{6};
  // Road 52 of Highway description:
  // @{
  const RoadLink::LinkAttributes kPredecessor{RoadLink::ElementType::kRoad /* elementType */,
                                              RoadLink::LinkAttributes::Id("1") /* elementId*/,
                                              RoadLink::ContactPoint::kStart /* contactPoint*/};
  const RoadLink::LinkAttributes kSuccessor{RoadLink::ElementType::kRoad /* elementType */,
                                            RoadLink::LinkAttributes::Id("13") /* elementId*/,
                                            RoadLink::ContactPoint::kEnd /* contactPoint*/};
  const RoadLink kExpectedRoadLink{kPredecessor, kSuccessor};
  const PlanView kPlanView{{Geometry{0. /* s_0 */,
                                     {-5.0699830717506373e+1 /* x */, 1.7300712434268502e+2 /* y */},
                                     4.9059097257144400e+0 /* orientation */,
                                     1.0336660934588906e+1 /* length */,
                                     Geometry::Type::kArc /* Type */,
                                     Geometry::Arc{-5.5921424523716991e-2} /* description */},
                            Geometry{1.0336660934588904e+1 /* s_0 */,
                                     {-5.1671813359707308e+1 /* x */, 1.6286021921862766e+2 /* y */},
                                     4.3278689214335735e+0 /* orientation */,
                                     3.0371685926263199e+0 /* length */,
                                     Geometry::Type::kArc /* Type */,
                                     Geometry::Arc{-5.5921424523716991e-2} /* description */},
                            Geometry{1.3373829527215225e+1 /* s_0 */,
                                     {-5.3044141851610902e+1 /* x */, 1.6015486258116991e+2 /* y */},
                                     4.1580261272152175e+0 /* orientation */,
                                     5.5402357751415368e+0 /* length */,
                                     Geometry::Type::kLine /* Type */,
                                     Geometry::Line{} /* description */},
                            Geometry{1.8914065302356761e+1 /* s_0 */,
                                     {-5.5960547992372049e+1 /* x */, 1.5544432764177000e+2 /* y */},
                                     4.1580261272152157e+0 /* orientation */,
                                     5.4279091869543947e+1 /* length */,
                                     Geometry::Type::kLine /* Type */,
                                     Geometry::Line{} /* description */},
                            Geometry{7.3193157171900708e+1 /* s_0 */,
                                     {-8.4533153245060589e+1 /* x */, 1.0929428925330896e+2 /* y */},
                                     4.1580261272152157e+0 /* orientation */,
                                     2.0500000000000682e+0 /* length */,
                                     Geometry::Type::kLine /* Type */,
                                     Geometry::Line{} /* description */}}};
  const ElevationProfile kElevationProfile{{
      ElevationProfile::Elevation{0.0000000000000000e+0, 1.0e+1, 0., 0., 0.},
      ElevationProfile::Elevation{1.0336660934588904e+1, 1.0e+1, 0., 0., 0.},
      ElevationProfile::Elevation{1.8914065302356761e+1, 1.0e+1, 0., 0., 0.},
      ElevationProfile::Elevation{7.3193157171900708e+1, 1.0e+1, 0., 0., 0.},
  }};
  const std::vector<LaneOffset> kLaneOffsets{
      {0.0000000000000000e+0 /* s */, 6.3500000000000001e-1 /* a */, 0. /* b */, 0. /* c */, 0. /* d */},
      {1.0336660934588904e+1 /* s */, 0.0000000000000000e+0 /* a */, 0. /* b */, 0. /* c */, 0. /* d */},
      {1.8914065302356761e+1 /* s */, 1.1500000000000011e+1 /* a */, 0. /* b */, 0. /* c */, 0. /* d */},
      {7.3193157171900708e+1 /* s */, 1.1500000000000011e+1 /* a */, 0. /* b */, 0. /* c */, 0. /* d */},
  };
  const LaneLink kLaneLink0_2{LaneLink::LinkAttributes{LaneLink::LinkAttributes::Id{"2"}} /* predecessor */,
                              LaneLink::LinkAttributes{LaneLink::LinkAttributes::Id{"-1"}} /* successor */};
  const LaneLink kLaneLink1_1{LaneLink::LinkAttributes{LaneLink::LinkAttributes::Id{"-2"}} /* predecessor */,
                              LaneLink::LinkAttributes{LaneLink::LinkAttributes::Id{"-6"}} /* successor */};
  const LaneLink kLaneLink2_6{LaneLink::LinkAttributes{LaneLink::LinkAttributes::Id{"-1"}} /* predecessor */,
                              LaneLink::LinkAttributes{LaneLink::LinkAttributes::Id{"-6"}} /* successor */};
  const LaneLink kLaneLink3_6{LaneLink::LinkAttributes{LaneLink::LinkAttributes::Id{"-6"}} /* predecessor */,
                              LaneLink::LinkAttributes{LaneLink::LinkAttributes::Id{"6"}} /* successor */};

  // lane section 0
<<<<<<< HEAD
  const Lane kCenterLane0{
      Lane::Id("0"), Lane::Type::kNone, false, {}, {}, {}, {}, LaneUserDataTravelDirTemplate("undirected")};
=======
  const Lane kCenterLane0{Lane::Id("0"),
                          Lane::Type::kNone,
                          false,
                          {},
                          {},
                          {{Color::kBlack, std::nullopt, LaneRoadMark::LaneChange::kNone, "standard",
                            0.0000000000000000e+0, LaneRoadMark::Type::kCurb, std::nullopt, 1.5239999999999998e-1}},
                          {},
                          LaneUserDataTravelDirTemplate("undirected")};
>>>>>>> dd618eca
  const Lane kRightLane0_1{Lane::Id("-1"),
                           Lane::Type::kNone,
                           false,
                           {},
                           std::vector<LaneWidth>{{0., 6.3500000000000001e-1, 0., 0., 0.}},
                           {{Color::kBlack, std::nullopt, LaneRoadMark::LaneChange::kNone, "standard",
                             0.0000000000000000e+0, LaneRoadMark::Type::kCurb, std::nullopt, 1.5239999999999998e-1}},
                           {},
                           {},
                           LaneUserDataTravelDirTemplate("undirected")};
  const Lane kRightLane0_2{Lane::Id("-2"),
                           Lane::Type::kDriving,
                           false,
                           kLaneLink0_2,
                           std::vector<LaneWidth>{{0., 3.5, 0., 0., 0.}},
                           {{Color::kWhite, std::nullopt, LaneRoadMark::LaneChange::kNone, "standard",
                             0.0000000000000000e+0, LaneRoadMark::Type::kSolid, std::nullopt, 1.2500000000000000e-1}},
                           {},
                           {},
                           LaneUserDataTravelDirTemplate("forward")};
  const LaneSection kLaneSection0{0. /* s_0 */,
                                  std::nullopt /* single_side */,
                                  {} /* left_lanes */,
                                  kCenterLane0 /* center_lane */,
                                  {kRightLane0_2, kRightLane0_1} /* right_lanes */};
  // lane section 1
  const Lane kCenterLane1{Lane::Id("0"),
                          Lane::Type::kNone,
                          false,
                          {},
                          {},
                          {{Color::kWhite, std::nullopt, LaneRoadMark::LaneChange::kNone, "standard",
                            0.0000000000000000e+0, LaneRoadMark::Type::kNone, std::nullopt, std::nullopt}},
                          {}};
  const Lane kRightLane1_1{Lane::Id("-1"),
                           Lane::Type::kDriving,
                           false,
                           kLaneLink1_1,
                           std::vector<LaneWidth>{{0., 3.5, 0., 0., 0.}},
                           {{Color::kWhite, std::nullopt, LaneRoadMark::LaneChange::kNone, "standard",
                             0.0000000000000000e+0, LaneRoadMark::Type::kSolid, std::nullopt, 1.2500000000000000e-1}},
                           {},
                           {},
                           LaneUserDataTravelDirTemplate("forward")};
  const LaneSection kLaneSection1{1.0336660934588904e+1 /* s_0 */,
                                  std::nullopt /* single_side */,
                                  {} /* left_lanes */,
                                  kCenterLane1 /* center_lane */,
                                  {kRightLane1_1} /* right_lanes */};

  // lane section 2
<<<<<<< HEAD
  const Lane kCenterLane2{
      Lane::Id("0"), Lane::Type::kNone, false, {}, {}, {}, {}, LaneUserDataTravelDirTemplate("undirected")};
=======
  const Lane kCenterLane2{Lane::Id("0"),
                          Lane::Type::kNone,
                          false,
                          {},
                          {},
                          {{Color::kYellow, std::nullopt, LaneRoadMark::LaneChange::kNone, "standard",
                            0.0000000000000000e+0, LaneRoadMark::Type::kSolid, std::nullopt, 1.2500000000000000e-1}},
                          {},
                          LaneUserDataTravelDirTemplate("undirected")};

>>>>>>> dd618eca
  const Lane kRightLane2_1{Lane::Id("-1"),
                           Lane::Type::kNone,
                           false,
                           {},
                           std::vector<LaneWidth>{{0., 5.0e-1, 0., 0., 0.}},
                           {{Color::kWhite, std::nullopt, LaneRoadMark::LaneChange::kNone, "standard",
                             0.0000000000000000e+0, LaneRoadMark::Type::kNone, std::nullopt, std::nullopt}},
                           {},
                           {},
                           LaneUserDataTravelDirTemplate("undirected")};
  const Lane kRightLane2_2{Lane::Id("-2"),
                           Lane::Type::kNone,
                           false,
                           {},
                           std::vector<LaneWidth>{{0., 3.5, 0., 0., 0.}},
                           {{Color::kWhite, std::nullopt, LaneRoadMark::LaneChange::kNone, "standard",
                             0.0000000000000000e+0, LaneRoadMark::Type::kNone, std::nullopt, std::nullopt}},
                           {},
                           {},
                           LaneUserDataTravelDirTemplate("undirected")};
  const Lane kRightLane2_3{Lane::Id("-3"),
                           Lane::Type::kNone,
                           false,
                           {},
                           std::vector<LaneWidth>{{0., 5.0e-1, 0., 0., 0.}},
                           {{Color::kYellow, std::nullopt, LaneRoadMark::LaneChange::kNone, "standard",
                             0.0000000000000000e+0, LaneRoadMark::Type::kSolid, std::nullopt, 1.2500000000000000e-1}},
                           {},
                           {},
                           LaneUserDataTravelDirTemplate("undirected")};
  const Lane kRightLane2_4{Lane::Id("-4"),
                           Lane::Type::kNone,
                           false,
                           {},
                           std::vector<LaneWidth>{{0., 3.5, 0., 0., 0.}},
                           {{Color::kWhite, std::nullopt, LaneRoadMark::LaneChange::kBoth, "standard",
                             0.0000000000000000e+0, LaneRoadMark::Type::kBroken, std::nullopt, 1.2500000000000000e-1}},
                           {},
                           {},
                           LaneUserDataTravelDirTemplate("forward")};
  const Lane kRightLane2_5{Lane::Id("-5"),
                           Lane::Type::kNone,
                           false,
                           {},
                           std::vector<LaneWidth>{{0., 3.5, 0., 0., 0.}},
                           {{Color::kWhite, std::nullopt, LaneRoadMark::LaneChange::kBoth, "standard",
                             0.0000000000000000e+0, LaneRoadMark::Type::kBroken, std::nullopt, 1.2500000000000000e-1}},
                           {},
                           {},
                           LaneUserDataTravelDirTemplate("forward")};
  const Lane kRightLane2_6{Lane::Id("-6"),
                           Lane::Type::kDriving,
                           false,
                           kLaneLink2_6,
                           std::vector<LaneWidth>{{0., 3.5, 0., 0., 0.}},
                           {{Color::kWhite, std::nullopt, LaneRoadMark::LaneChange::kNone, "standard",
                             0.0000000000000000e+0, LaneRoadMark::Type::kSolid, std::nullopt, 1.2500000000000000e-1}},
                           {},
                           {},
                           LaneUserDataTravelDirTemplate("forward")};
  const LaneSection kLaneSection2{
      1.8914065302356761e+1 /* s_0 */,
      std::nullopt /* single_side */,
      {} /* left_lanes */,
      kCenterLane2 /* center_lane */,
      {kRightLane2_6, kRightLane2_5, kRightLane2_4, kRightLane2_3, kRightLane2_2, kRightLane2_1} /* right_lanes */};

  // lane section 3
<<<<<<< HEAD
  const Lane kCenterLane3{
      Lane::Id("0"), Lane::Type::kNone, false, {}, {}, {}, {}, LaneUserDataTravelDirTemplate("undirected")};
=======
  const Lane kCenterLane3{Lane::Id("0"),
                          Lane::Type::kNone,
                          false,
                          {},
                          {},
                          {{Color::kYellow, std::nullopt, LaneRoadMark::LaneChange::kNone, "standard",
                            0.0000000000000000e+0, LaneRoadMark::Type::kSolid, std::nullopt, 1.2500000000000000e-1}},
                          {},
                          LaneUserDataTravelDirTemplate("undirected")};
>>>>>>> dd618eca
  const Lane kRightLane3_1{Lane::Id("-1"),
                           Lane::Type::kNone,
                           false,
                           {},
                           std::vector<LaneWidth>{{0., 5.0e-1, 0., 0., 0.}},
                           {{Color::kWhite, std::nullopt, LaneRoadMark::LaneChange::kNone, "standard",
                             0.0000000000000000e+0, LaneRoadMark::Type::kNone, std::nullopt, std::nullopt}},
                           {},
                           {},
                           LaneUserDataTravelDirTemplate("undirected")};
  const Lane kRightLane3_2{Lane::Id("-2"),
                           Lane::Type::kNone,
                           false,
                           {},
                           std::vector<LaneWidth>{{0., 3.5, 0., 0., 0.}},
                           {{Color::kWhite, std::nullopt, LaneRoadMark::LaneChange::kNone, "standard",
                             0.0000000000000000e+0, LaneRoadMark::Type::kNone, std::nullopt, std::nullopt}},
                           {},
                           {},
                           LaneUserDataTravelDirTemplate("undirected")};
  const Lane kRightLane3_3{Lane::Id("-3"),
                           Lane::Type::kNone,
                           false,
                           {},
                           std::vector<LaneWidth>{{0., 5.0e-1, 0., 0., 0.}},
                           {{Color::kYellow, std::nullopt, LaneRoadMark::LaneChange::kNone, "standard",
                             0.0000000000000000e+0, LaneRoadMark::Type::kSolid, std::nullopt, 1.2500000000000000e-1}},
                           {},
                           {},
                           LaneUserDataTravelDirTemplate("undirected")};
  const Lane kRightLane3_4{Lane::Id("-4"),
                           Lane::Type::kNone,
                           false,
                           {},
                           std::vector<LaneWidth>{{0., 3.5, 0., 0., 0.}},
                           {{Color::kWhite, std::nullopt, LaneRoadMark::LaneChange::kBoth, "standard",
                             0.0000000000000000e+0, LaneRoadMark::Type::kBroken, std::nullopt, 1.2500000000000000e-1}},
                           {},
                           {},
                           LaneUserDataTravelDirTemplate("forward")};
  const Lane kRightLane3_5{Lane::Id("-5"),
                           Lane::Type::kNone,
                           false,
                           {},
                           std::vector<LaneWidth>{{0., 3.5, 0., 0., 0.}},
                           {{Color::kWhite, std::nullopt, LaneRoadMark::LaneChange::kBoth, "standard",
                             0.0000000000000000e+0, LaneRoadMark::Type::kBroken, std::nullopt, 1.2500000000000000e-1}},
                           {},
                           {},
                           LaneUserDataTravelDirTemplate("forward")};
  const Lane kRightLane3_6{Lane::Id("-6"),
                           Lane::Type::kDriving,
                           false,
                           kLaneLink3_6,
                           std::vector<LaneWidth>{{0., 3.5, 0., 0., 0.}},
                           {{Color::kWhite, std::nullopt, LaneRoadMark::LaneChange::kNone, "standard",
                             0.0000000000000000e+0, LaneRoadMark::Type::kSolid, std::nullopt, 1.2500000000000000e-1}},
                           {},
                           {},
                           LaneUserDataTravelDirTemplate("forward")};
  const LaneSection kLaneSection3{
      7.3193157171900708e+1 /* s_0 */,
      std::nullopt /* single_side */,
      {} /* left_lanes */,
      kCenterLane3 /* center_lane */,
      {kRightLane3_6, kRightLane3_5, kRightLane3_4, kRightLane3_3, kRightLane3_2, kRightLane3_1} /* right_lanes */};

  const Lanes kLanes{{kLaneOffsets}, {{kLaneSection0, kLaneSection1, kLaneSection2, kLaneSection3}}};
  const RoadHeader kExpectedRoadHeader{std::string("Road 52") /* name */,
                                       7.5243157171900776e+1 /* length */,
                                       RoadHeader::Id("52") /* id */,
                                       std::string("50") /* junction */,
                                       std::nullopt /* rule */,
                                       kExpectedRoadLink /* road_link */,
                                       {} /* road_types */,
                                       {kPlanView, kElevationProfile, {}} /* reference_geometry */,
                                       kLanes /* lanes */};
  // @}

  // Junction 17 of Highway description:
  // @{
  const Connection kConnection17_0{Connection::Id("0") /* id */,
                                   "9" /* incoming_road */,
                                   "27" /* connecting_road */,
                                   Connection::ContactPoint::kStart /* contact_point */,
                                   std::nullopt /* connection_master */,
                                   std::nullopt /* type */,
                                   {{Connection::LaneLink::Id("7"), Connection::LaneLink::Id("7")},
                                    {Connection::LaneLink::Id("6"), Connection::LaneLink::Id("6")},
                                    {Connection::LaneLink::Id("5"), Connection::LaneLink::Id("5")},
                                    {Connection::LaneLink::Id("4"), Connection::LaneLink::Id("4")}} /* lane_links */};
  const Connection kConnection17_1{Connection::Id("1") /* id */,
                                   "10" /* incoming_road */,
                                   "27" /* connecting_road */,
                                   Connection::ContactPoint::kEnd /* contact_point */,
                                   std::nullopt /* connection_master */,
                                   std::nullopt /* type */,
                                   {{Connection::LaneLink::Id("7"), Connection::LaneLink::Id("7")},
                                    {Connection::LaneLink::Id("6"), Connection::LaneLink::Id("6")},
                                    {Connection::LaneLink::Id("5"), Connection::LaneLink::Id("5")},
                                    {Connection::LaneLink::Id("4"), Connection::LaneLink::Id("4")}} /* lane_links */};
  const Connection kConnection17_2{Connection::Id("2") /* id */,
                                   "9" /* incoming_road */,
                                   "28" /* connecting_road */,
                                   Connection::ContactPoint::kStart /* contact_point */,
                                   std::nullopt /* connection_master */,
                                   std::nullopt /* type */,
                                   {{Connection::LaneLink::Id("-1"), Connection::LaneLink::Id("-1")},
                                    {Connection::LaneLink::Id("-2"), Connection::LaneLink::Id("-2")},
                                    {Connection::LaneLink::Id("-3"), Connection::LaneLink::Id("-3")},
                                    {Connection::LaneLink::Id("-4"), Connection::LaneLink::Id("-4")}} /* lane_links */};
  const Connection kConnection17_3{Connection::Id("3") /* id */,
                                   "10" /* incoming_road */,
                                   "28" /* connecting_road */,
                                   Connection::ContactPoint::kEnd /* contact_point */,
                                   std::nullopt /* connection_master */,
                                   std::nullopt /* type */,
                                   {{Connection::LaneLink::Id("-1"), Connection::LaneLink::Id("-1")},
                                    {Connection::LaneLink::Id("-2"), Connection::LaneLink::Id("-2")},
                                    {Connection::LaneLink::Id("-3"), Connection::LaneLink::Id("-3")},
                                    {Connection::LaneLink::Id("-4"), Connection::LaneLink::Id("-4")}} /* lane_links */};
  const Connection kConnection17_4{Connection::Id("4") /* id */,
                                   "10" /* incoming_road */,
                                   "30" /* connecting_road */,
                                   Connection::ContactPoint::kStart /* contact_point */,
                                   std::nullopt /* connection_master */,
                                   std::nullopt /* type */,
                                   {{Connection::LaneLink::Id("7"), Connection::LaneLink::Id("-7")}} /* lane_links */};
  const Connection kConnection17_5{Connection::Id("5") /* id */,
                                   "4" /* incoming_road */,
                                   "30" /* connecting_road */,
                                   Connection::ContactPoint::kEnd /* contact_point */,
                                   std::nullopt /* connection_master */,
                                   std::nullopt /* type */,
                                   {{Connection::LaneLink::Id("1"), Connection::LaneLink::Id("-1")}} /* lane_links */};
  const Junction kExpectedJunction17{Junction::Id("17"),
                                     "junction17",
                                     std::nullopt,
                                     {{kConnection17_0.id, kConnection17_0},
                                      {kConnection17_1.id, kConnection17_1},
                                      {kConnection17_2.id, kConnection17_2},
                                      {kConnection17_3.id, kConnection17_3},
                                      {kConnection17_4.id, kConnection17_4},
                                      {kConnection17_5.id, kConnection17_5}}};
  // @}

  const std::unique_ptr<DBManager> dut = LoadDataBaseFromFile(
      utility::FindResourceInPath(kXodrFile, kMalidriveResourceFolder),
      {kStrictParserSTolerance, kDontAllowSchemaErrors, kDontAllowSemanticErrors, kUseUserDataTrafficDirection});

  const std::map<RoadHeader::Id, RoadHeader> road_headers = dut->GetRoadHeaders();
  EXPECT_EQ(NumOfRoads, static_cast<int>(road_headers.size()));
  EXPECT_EQ(kExpectedRoadHeader, road_headers.at(kExpectedRoadHeader.id));

  const std::map<Junction::Id, Junction> junctions = dut->GetJunctions();
  EXPECT_EQ(NumOfJunctions, static_cast<int>(junctions.size()));
  EXPECT_EQ(kExpectedJunction17, junctions.at(kExpectedJunction17.id));
}

GTEST_TEST(DBManagerTest, LoadMapWith2Connections) {
  // Describes a junction with a connectivity map where the connecting road is repeated.
  // Used lane ids do not represent a real map, but they help to verify Lane Links work
  // fine when start and end road's lane ids are different.
  static const std::string kXODRMapWithMultipleConnections = R"R(
<?xml version='1.0' standalone='yes'?>
<OpenDRIVE>
  <header revMajor='1.' revMinor='1.' name='TestHeader' version='1.21' date='Wed Sep 19 12:00:00 2018'
    north='0.' south='0.' east='0.' west='0.' vendor='TestVendor' >
  </header>
    <road name="Road 27" length="10" id="27" junction="-1">
        <link>
            <predecessor elementType="junction" elementId="831"/>
        </link>
        <planView>
            <geometry s="0.0" x="0.0" y="0.0" hdg="0.0" length="10">
                <line/>
            </geometry>
        </planView>
        <lanes>
            <laneSection s="0.0000000000000000e+0">
                <center>
                    <lane id="0" type="none" level="false">
                    </lane>
                </center>
                <right>
                    <lane id="-2" type="driving" level="false">
                        <width sOffset="0.0000000000000000e+0" a="3.5000000000000000e+0" b="0.0000000000000000e+0" c="0.0000000000000000e+0" d="0.0000000000000000e+0"/>
                    </lane>
                </right>
            </laneSection>
        </lanes>
    </road>
    <road name="Road 40" length="2.4551210325000223e+0" id="40" junction="-1">
        <link>
            <successor elementType="junction" elementId="831"/>
        </link>
        <planView>
            <geometry s="0.0000000000000000e+0" x="20" y="0" hdg="0" length="10">
                <line/>
            </geometry>
        </planView>
        <lanes>
            <laneSection s="0.0000000000000000e+0">
                <center>
                    <lane id="0" type="none" level="false">
                    </lane>
                </center>
                <right>
                    <lane id="-4" type="driving" level="false">
                        <link>
                        </link>
                        <width sOffset="0.0000000000000000e+0" a="3.5000000000000000e+0" b="0.0000000000000000e+0" c="0.0000000000000000e+0" d="0.0000000000000000e+0"/>
                    </lane>
                    <lane id="-5" type="driving" level="false">
                        <link>
                        </link>
                        <width sOffset="0.0000000000000000e+0" a="3.5000000000000000e+0" b="0.0000000000000000e+0" c="0.0000000000000000e+0" d="0.0000000000000000e+0"/>
                    </lane>
                </right>
            </laneSection>
        </lanes>
    </road>
    <road name="Road 847" length="10" id="847" junction="831">
        <link>
            <predecessor elementType="road" elementId="40" contactPoint="end"/>
            <successor elementType="road" elementId="27" contactPoint="start"/>
        </link>
        <planView>
            <geometry s="0" x="10" y="0" hdg="0" length="10">
                <line/>
            </geometry>
        </planView>
        <lanes>
            <laneSection s="0.0000000000000000e+0">
                <center>
                    <lane id="0" type="none" level="false">
                    </lane>
                </center>
                <right>
                    <lane id="-5" type="driving" level="false">
                        <link>
                            <predecessor id="-5"/>
                            <successor id="-5"/>
                        </link>
                        <width sOffset="0.0000000000000000e+0" a="3.5000000000000000e+0" b="0.0000000000000000e+0" c="0.0000000000000000e+0" d="0.0000000000000000e+0"/>
                    </lane>
                </right>
            </laneSection>
            <laneSection s="1.1837467941303236e+1">
                <center>
                    <lane id="0" type="none" level="false">
                    </lane>
                </center>
                <right>
                    <lane id="-5" type="driving" level="false">
                        <link>
                            <predecessor id="-5"/>
                            <successor id="-2"/>
                        </link>
                        <width sOffset="0.0000000000000000e+0" a="3.5000000000000000e+0" b="0.0000000000000000e+0" c="0.0000000000000000e+0" d="0.0000000000000000e+0"/>
                    </lane>
                </right>
            </laneSection>
            <laneSection s="1.4335927289340910e+1">
                <center>
                    <lane id="0" type="none" level="false">
                    </lane>
                </center>
                <right>
                    <lane id="-2" type="driving" level="false">
                        <link>
                            <predecessor id="-5"/>
                            <successor id="-2"/>
                        </link>
                        <width sOffset="0.0000000000000000e+0" a="3.5000000000000000e+0" b="0.0000000000000000e+0" c="0.0000000000000000e+0" d="0.0000000000000000e+0"/>
                    </lane>
                </right>
            </laneSection>
        </lanes>
    </road>
    <junction id="831" name="junction831">
        <connection id="1" incomingRoad="40" connectingRoad="847" contactPoint="start">
            <laneLink from="-5" to="-5"/>
        </connection>
        <connection id="2" incomingRoad="27" connectingRoad="847" contactPoint="start">
            <laneLink from="-2" to="-2"/>
        </connection>
    </junction>
</OpenDRIVE>
)R";
  EXPECT_NO_THROW(LoadDataBaseFromStr(kXODRMapWithMultipleConnections,
                                      {kStrictParserSTolerance, kDontAllowSchemaErrors, kDontAllowSemanticErrors}));
}

// Loads TShapeRoad.xodr and verifies the shortest and largest Geometry in the XODR.
GTEST_TEST(DBManager, GetGeometriesLengthInformation) {
  const std::string kXodrFile = "TShapeRoad.xodr";
  const auto db_manager = LoadDataBaseFromFile(utility::FindResourceInPath(kXodrFile, kMalidriveResourceFolder),
                                               {constants::kLinearTolerance});
  const DBManager::XodrGeometryLengthData kExpectedShortest{RoadHeader::Id("6"), 3, 6.8474312421988870e-2};
  const DBManager::XodrGeometryLengthData kExpectedLargest{RoadHeader::Id("0"), 0, 46.};
  const auto shortest_geometry{db_manager->GetShortestGeometry()};
  const auto largest_geometry{db_manager->GetLargestGeometry()};
  EXPECT_EQ(kExpectedShortest.road_header_id, shortest_geometry.road_header_id);
  EXPECT_EQ(kExpectedShortest.geometry_index, shortest_geometry.geometry_index);
  EXPECT_EQ(kExpectedShortest.length, shortest_geometry.length);
  EXPECT_EQ(kExpectedLargest.road_header_id, largest_geometry.road_header_id);
  EXPECT_EQ(kExpectedLargest.geometry_index, largest_geometry.geometry_index);
  EXPECT_EQ(kExpectedLargest.length, largest_geometry.length);
}

// Loads Highway.xodr and verifies the shortest and largest LaneSection in the XODR.
GTEST_TEST(DBManager, GetLaneSectionLengthInformation) {
  const double kTolerance{1e-14};
  const std::string kXodrFile = "Highway.xodr";
  const auto db_manager = LoadDataBaseFromFile(utility::FindResourceInPath(kXodrFile, kMalidriveResourceFolder),
                                               {constants::kLinearTolerance});
  const DBManager::XodrLaneSectionLengthData kExpectedShortest{RoadHeader::Id("4"), 0, 1.1649945427797022};
  const DBManager::XodrLaneSectionLengthData kExpectedLargest{RoadHeader::Id("11"), 0, 2.9161454554383585e+2};
  const auto shortest_lane_section{db_manager->GetShortestLaneSection()};
  const auto largest_lane_section{db_manager->GetLargestLaneSection()};
  EXPECT_EQ(kExpectedShortest.road_header_id, shortest_lane_section.road_header_id);
  EXPECT_EQ(kExpectedShortest.lane_section_index, shortest_lane_section.lane_section_index);
  EXPECT_NEAR(kExpectedShortest.length, shortest_lane_section.length, kTolerance);
  EXPECT_EQ(kExpectedLargest.road_header_id, largest_lane_section.road_header_id);
  EXPECT_EQ(kExpectedLargest.lane_section_index, largest_lane_section.lane_section_index);
  EXPECT_NEAR(kExpectedLargest.length, largest_lane_section.length, kTolerance);
}

// Loads TShapeRoad.xodr and verifies the shortest and largest GAP between Geometries in the XODR.
GTEST_TEST(DBManager, GetGeometriesGapInformation) {
  const double kTolerance{1e-14};
  const std::string kXodrFile = "TShapeRoad.xodr";
  const auto db_manager = LoadDataBaseFromFile(utility::FindResourceInPath(kXodrFile, kMalidriveResourceFolder),
                                               {constants::kLinearTolerance});
  const DBManager::XodrGapBetweenGeometries kExpectedShortest{RoadHeader::Id("6"), {2, 3}, 0.};
  const DBManager::XodrGapBetweenGeometries kExpectedLargest{RoadHeader::Id("6"), {1, 2}, 1.77636e-15};
  const auto shortest_geometry{db_manager->GetShortestGap()};
  const auto largest_geometry{db_manager->GetLargestGap()};
  EXPECT_EQ(kExpectedShortest.road_header_id, shortest_geometry.road_header_id);
  EXPECT_EQ(kExpectedShortest.geometry_index_pair, shortest_geometry.geometry_index_pair);
  EXPECT_NEAR(kExpectedShortest.distance, shortest_geometry.distance, kTolerance);
  EXPECT_EQ(kExpectedLargest.road_header_id, largest_geometry.road_header_id);
  EXPECT_EQ(kExpectedLargest.geometry_index_pair, largest_geometry.geometry_index_pair);
  EXPECT_NEAR(kExpectedLargest.distance, largest_geometry.distance, kTolerance);
}

// @{ Sample maps that have roads of different kinds to evaluate the road geometry simplification.
class DBManagerGetGeometrySimplificationTests : public ::testing::Test {
 protected:
  const std::optional<double> kLoaderNoToleranceCheck{};
  const double kTolerance{1.e-6};
};

TEST_F(DBManagerGetGeometrySimplificationTests, ThrowsWhenNegativeTolerance) {
  const auto dut = LoadDataBaseFromStr(malidrive::test::kXodrSingleGeometry,
                                       {kLoaderNoToleranceCheck, kDontAllowSchemaErrors, kDontAllowSemanticErrors});
  EXPECT_THROW(dut->GetGeometriesToSimplify(-1.), maliput::common::assertion_error);
}

TEST_F(DBManagerGetGeometrySimplificationTests, NoSimplificationPossible) {
  {  // Single geometry in road.
    const auto dut = LoadDataBaseFromStr(malidrive::test::kXodrSingleGeometry,
                                         {kLoaderNoToleranceCheck, kDontAllowSchemaErrors, kDontAllowSemanticErrors});
    const std::vector<DBManager::XodrGeometriesToSimplify> result = dut->GetGeometriesToSimplify(kTolerance);
    ASSERT_TRUE(result.empty());
  }
  {  // Two geometries of different kinds.
    const auto dut = LoadDataBaseFromStr(malidrive::test::kXodrLineAndArcGeometry,
                                         {kLoaderNoToleranceCheck, kDontAllowSchemaErrors, kDontAllowSemanticErrors});
    const std::vector<DBManager::XodrGeometriesToSimplify> result = dut->GetGeometriesToSimplify(kTolerance);
    ASSERT_TRUE(result.empty());
  }
}

TEST_F(DBManagerGetGeometrySimplificationTests, SimplifiesLines) {
  const auto dut = LoadDataBaseFromStr(malidrive::test::kXodrWithLinesToBeSimplified,
                                       {kLoaderNoToleranceCheck, kDontAllowSchemaErrors, kDontAllowSemanticErrors});
  const std::vector<DBManager::XodrGeometriesToSimplify> result = dut->GetGeometriesToSimplify(kTolerance);
  ASSERT_EQ(1, result.size());
  ASSERT_EQ(RoadHeader::Id("1"), result[0].road_header_id);
  ASSERT_EQ(DBManager::XodrGeometriesToSimplify::Action::kReplaceByLine, result[0].action);
  ASSERT_EQ(3, result[0].geometries.size());
  EXPECT_EQ(0, result[0].geometries[0]);
  EXPECT_EQ(1, result[0].geometries[1]);
  EXPECT_EQ(2, result[0].geometries[2]);
}

TEST_F(DBManagerGetGeometrySimplificationTests, SimplifiesArcs) {
  const auto dut = LoadDataBaseFromStr(malidrive::test::kXodrWithArcsToBeSimplified,
                                       {kLoaderNoToleranceCheck, kDontAllowSchemaErrors, kDontAllowSemanticErrors});

  const std::vector<DBManager::XodrGeometriesToSimplify> result = dut->GetGeometriesToSimplify(kTolerance);
  ASSERT_EQ(1, result.size());
  ASSERT_EQ(RoadHeader::Id("1"), result[0].road_header_id);
  ASSERT_EQ(DBManager::XodrGeometriesToSimplify::Action::kReplaceByArc, result[0].action);
  ASSERT_EQ(3, result[0].geometries.size());
  EXPECT_EQ(0, result[0].geometries[0]);
  EXPECT_EQ(1, result[0].geometries[1]);
  EXPECT_EQ(2, result[0].geometries[2]);
}

TEST_F(DBManagerGetGeometrySimplificationTests, SimplifiesLinesBetweenArcs) {
  const auto dut = LoadDataBaseFromStr(malidrive::test::kXodrCombinedLinesWithArcs,
                                       {kLoaderNoToleranceCheck, kDontAllowSchemaErrors, kDontAllowSemanticErrors});

  const std::vector<DBManager::XodrGeometriesToSimplify> result = dut->GetGeometriesToSimplify(kTolerance);
  ASSERT_EQ(1, result.size());
  ASSERT_EQ(RoadHeader::Id("1"), result[0].road_header_id);
  ASSERT_EQ(DBManager::XodrGeometriesToSimplify::Action::kReplaceByLine, result[0].action);
  ASSERT_EQ(2, result[0].geometries.size());
  EXPECT_EQ(1, result[0].geometries[0]);
  EXPECT_EQ(2, result[0].geometries[1]);
}

TEST_F(DBManagerGetGeometrySimplificationTests, SimplifiesArcsBetweenLines) {
  const auto dut = LoadDataBaseFromStr(malidrive::test::kXodrCombinedArcsWithLines,
                                       {kLoaderNoToleranceCheck, kDontAllowSchemaErrors, kDontAllowSemanticErrors});

  const std::vector<DBManager::XodrGeometriesToSimplify> result = dut->GetGeometriesToSimplify(kTolerance);
  ASSERT_EQ(1, result.size());
  ASSERT_EQ(RoadHeader::Id("1"), result[0].road_header_id);
  ASSERT_EQ(DBManager::XodrGeometriesToSimplify::Action::kReplaceByArc, result[0].action);
  ASSERT_EQ(2, result[0].geometries.size());
  EXPECT_EQ(1, result[0].geometries[0]);
  EXPECT_EQ(2, result[0].geometries[1]);
}
// @}

// @{ Xodr maps and tests to evaluate gaps in elevation function.
constexpr const char* kFlatRoads = R"R(
<?xml version='1.0' standalone='yes'?>
<OpenDRIVE>
  <header revMajor='1.' revMinor='1.' name='FlatRoads' version='1.0' date='Tue Oct 13 12:00:00 2020'
    north='0.' south='0.' east='0.' west='0.' vendor='Toyota Research Institute' >
  </header>
  <road name="Road 1" length="100.0" id="1" junction="-1">
      <link/>
        <planView>
            <geometry s="0.0" x="0.0" y="0.0" hdg="0.0e+0" length="100.0">
                <line/>
            </geometry>
        </planView>
      <lanes>
          <laneSection s="0.0e+0">
              <center>
                  <lane id="0" type="none" level="false">
                  </lane>
              </center>
              <right>
                  <lane id="-1" type="driving" level="false">
                      <width sOffset="0.0e+0" a="3.5e+0" b="0.0e+0" c="0.0e+0" d="0.0e+0"/>
                  </lane>
              </right>
          </laneSection>
      </lanes>
  </road>
  <road name="Road 2" length="100.0" id="2" junction="-1">
      <link/>
        <planView>
            <geometry s="0.0" x="0.0" y="10.0" hdg="0.0e+0" length="100.0">
                <line/>
            </geometry>
        </planView>
      <lanes>
          <laneSection s="0.0e+0">
              <center>
                  <lane id="0" type="none" level="false">
                  </lane>
              </center>
              <right>
                  <lane id="-1" type="driving" level="false">
                      <width sOffset="0.0e+0" a="3.5e+0" b="0.0e+0" c="0.0e+0" d="0.0e+0"/>
                  </lane>
              </right>
          </laneSection>
      </lanes>
  </road>
</OpenDRIVE>
)R";

constexpr const char* kElevatedRoads = R"R(
<?xml version='1.0' standalone='yes'?>
<OpenDRIVE>
  <header revMajor='1.' revMinor='1.' name='ElevatedRoads' version='1.0' date='Tue Oct 13 12:00:00 2020'
    north='0.' south='0.' east='0.' west='0.' vendor='Toyota Research Institute' >
  </header>
  <road name="Road 1" length="100.0" id="1" junction="-1">
      <link/>
        <planView>
            <geometry s="0.0" x="0.0" y="0.0" hdg="0.0e+0" length="100.0">
                <line/>
            </geometry>
        </planView>
        <elevationProfile>
            <elevation s="0.0" a="0.0" b="0.0" c="0.0" d="0.0"/>
            <elevation s="20.0" a="1.0" b="0.0" c="0.0" d="0.0"/>
            <elevation s="40.0" a="2.5" b="0.0" c="0.0" d="0.0"/>
        </elevationProfile>
      <lanes>
          <laneSection s="0.0e+0">
              <center>
                  <lane id="0" type="none" level="false">
                  </lane>
              </center>
              <right>
                  <lane id="-1" type="driving" level="false">
                      <width sOffset="0.0e+0" a="3.5e+0" b="0.0e+0" c="0.0e+0" d="0.0e+0"/>
                  </lane>
              </right>
          </laneSection>
      </lanes>
  </road>
  <road name="Road 2" length="100.0" id="2" junction="-1">
      <link/>
        <planView>
            <geometry s="0.0" x="0.0" y="0.0" hdg="0.0e+0" length="100.0">
                <line/>
            </geometry>
        </planView>
        <elevationProfile>
            <elevation s="0.0" a="0.0" b="0.0" c="0.0" d="0.0"/>
            <elevation s="50.0" a="0.123" b="0.0" c="0.0" d="0.0"/>
        </elevationProfile>
      <lanes>
          <laneSection s="0.0e+0">
              <center>
                  <lane id="0" type="none" level="false">
                  </lane>
              </center>
              <right>
                  <lane id="-1" type="driving" level="false">
                      <width sOffset="0.0e+0" a="3.5e+0" b="0.0e+0" c="0.0e+0" d="0.0e+0"/>
                  </lane>
              </right>
          </laneSection>
      </lanes>
  </road>
</OpenDRIVE>
)R";

class DBManagerGetElevationGaps : public ::testing::Test {
 protected:
  const std::optional<double> kLoaderNoToleranceCheck{};
  const double kTolerance{1.e-6};
};

TEST_F(DBManagerGetElevationGaps, EmptyResult) {
  const auto dut =
      LoadDataBaseFromStr(kFlatRoads, {kLoaderNoToleranceCheck, kDontAllowSchemaErrors, kDontAllowSemanticErrors});

  const DBManager::XodrGapBetweenFunctions& shortest_elevation_gap = dut->GetShortestElevationGap();
  EXPECT_EQ(RoadHeader::Id("none"), shortest_elevation_gap.road_header_id);

  const DBManager::XodrGapBetweenFunctions& largest_elevation_gap = dut->GetLargestElevationGap();
  EXPECT_EQ(RoadHeader::Id("none"), largest_elevation_gap.road_header_id);
}

TEST_F(DBManagerGetElevationGaps, EvaluateLargestAndShortestGapInElevation) {
  const auto dut =
      LoadDataBaseFromStr(kElevatedRoads, {kLoaderNoToleranceCheck, kDontAllowSchemaErrors, kDontAllowSemanticErrors});

  const DBManager::XodrGapBetweenFunctions& shortest_elevation_gap = dut->GetShortestElevationGap();
  EXPECT_EQ(RoadHeader::Id("2"), shortest_elevation_gap.road_header_id);
  EXPECT_EQ(0, shortest_elevation_gap.function_index_pair.first);
  EXPECT_EQ(1, shortest_elevation_gap.function_index_pair.second);
  EXPECT_NEAR(0.123, shortest_elevation_gap.distance, kTolerance);

  const DBManager::XodrGapBetweenFunctions& largest_elevation_gap = dut->GetLargestElevationGap();
  EXPECT_EQ(RoadHeader::Id("1"), largest_elevation_gap.road_header_id);
  EXPECT_EQ(1, largest_elevation_gap.function_index_pair.first);
  EXPECT_EQ(2, largest_elevation_gap.function_index_pair.second);
  EXPECT_NEAR(1.5, largest_elevation_gap.distance, kTolerance);
}
// @}

// @{ Xodr map and tests to evaluate gaps in superelevation function.
constexpr const char* kSuperelevatedRoads = R"R(
<?xml version='1.0' standalone='yes'?>
<OpenDRIVE>
  <header revMajor='1.' revMinor='1.' name='ElevatedRoads' version='1.0' date='Tue Oct 13 12:00:00 2020'
    north='0.' south='0.' east='0.' west='0.' vendor='Toyota Research Institute' >
  </header>
  <road name="Road 1" length="100.0" id="1" junction="-1">
      <link/>
        <planView>
            <geometry s="0.0" x="0.0" y="0.0" hdg="0.0e+0" length="100.0">
                <line/>
            </geometry>
        </planView>
        <lateralProfile>
            <superelevation s="0.0" a="0.0" b="0.0" c="0.0" d="0.0"/>
            <superelevation s="20.0" a="1.0" b="0.0" c="0.0" d="0.0"/>
            <superelevation s="40.0" a="2.5" b="0.0" c="0.0" d="0.0"/>
        </lateralProfile>
      <lanes>
          <laneSection s="0.0e+0">
              <center>
                  <lane id="0" type="none" level="false">
                  </lane>
              </center>
              <right>
                  <lane id="-1" type="driving" level="false">
                      <width sOffset="0.0e+0" a="3.5e+0" b="0.0e+0" c="0.0e+0" d="0.0e+0"/>
                  </lane>
              </right>
          </laneSection>
      </lanes>
  </road>
  <road name="Road 2" length="100.0" id="2" junction="-1">
      <link/>
        <planView>
            <geometry s="0.0" x="0.0" y="0.0" hdg="0.0e+0" length="100.0">
                <line/>
            </geometry>
        </planView>
        <lateralProfile>
            <superelevation s="0.0" a="0.0" b="0.0" c="0.0" d="0.0"/>
            <superelevation s="50.0" a="0.123" b="0.0" c="0.0" d="0.0"/>
        </lateralProfile>
      <lanes>
          <laneSection s="0.0e+0">
              <center>
                  <lane id="0" type="none" level="false">
                  </lane>
              </center>
              <right>
                  <lane id="-1" type="driving" level="false">
                      <width sOffset="0.0e+0" a="3.5e+0" b="0.0e+0" c="0.0e+0" d="0.0e+0"/>
                  </lane>
              </right>
          </laneSection>
      </lanes>
  </road>
</OpenDRIVE>
)R";

class DBManagerGetSuperelevationGaps : public ::testing::Test {
 protected:
  const std::optional<double> kLoaderNoToleranceCheck{};
  const double kTolerance{1.e-6};
};

TEST_F(DBManagerGetSuperelevationGaps, EmptyResult) {
  const auto dut =
      LoadDataBaseFromStr(kFlatRoads, {kLoaderNoToleranceCheck, kDontAllowSchemaErrors, kDontAllowSemanticErrors});

  const DBManager::XodrGapBetweenFunctions& shortest_superelevation_gap = dut->GetShortestSuperelevationGap();
  EXPECT_EQ(RoadHeader::Id("none"), shortest_superelevation_gap.road_header_id);

  const DBManager::XodrGapBetweenFunctions& largest_superelevation_gap = dut->GetLargestSuperelevationGap();
  EXPECT_EQ(RoadHeader::Id("none"), largest_superelevation_gap.road_header_id);
}

TEST_F(DBManagerGetSuperelevationGaps, EvaluateLargestAndShortestGapInSuperelevation) {
  const auto dut = LoadDataBaseFromStr(kSuperelevatedRoads,
                                       {kLoaderNoToleranceCheck, kDontAllowSchemaErrors, kDontAllowSemanticErrors});

  const DBManager::XodrGapBetweenFunctions& shortest_superelevation_gap = dut->GetShortestSuperelevationGap();
  EXPECT_EQ(RoadHeader::Id("2"), shortest_superelevation_gap.road_header_id);
  EXPECT_EQ(0, shortest_superelevation_gap.function_index_pair.first);
  EXPECT_EQ(1, shortest_superelevation_gap.function_index_pair.second);
  EXPECT_NEAR(0.123, shortest_superelevation_gap.distance, kTolerance);

  const DBManager::XodrGapBetweenFunctions& largest_superelevation_gap = dut->GetLargestSuperelevationGap();
  EXPECT_EQ(RoadHeader::Id("1"), largest_superelevation_gap.road_header_id);
  EXPECT_EQ(1, largest_superelevation_gap.function_index_pair.first);
  EXPECT_EQ(2, largest_superelevation_gap.function_index_pair.second);
  EXPECT_NEAR(1.5, largest_superelevation_gap.distance, kTolerance);
}
// @}

// @{ Xodr map and tests to evaluate gaps in superelevation function.
constexpr const char* kNoReciprocalLinkage = R"R(
<?xml version='1.0' standalone='yes'?>
<OpenDRIVE>
  <header revMajor='1.' revMinor='1.' name='ElevatedRoads' version='1.0' date='Tue Oct 13 12:00:00 2020'
    north='0.' south='0.' east='0.' west='0.' vendor='Toyota Research Institute' >
  </header>
  <road name="Road 1" length="100.0" id="1" junction="-1">
      <link>
          <successor elementType="road" elementId="1" contactPoint="start"/>
      </link>
      <planView>
          <geometry s="0.0" x="0.0" y="0.0" hdg="0.0e+0" length="100.0">
              <line/>
          </geometry>
      </planView>
      <lanes>
          <laneSection s="0.0e+0">
              <center>
                  <lane id="0" type="none" level="false">
                  </lane>
              </center>
              <right>
                  <lane id="-1" type="driving" level="false">
                      <link>
                          <successor id="-1"/>
                      </link>
                      <width sOffset="0.0e+0" a="3.5e+0" b="0.0e+0" c="0.0e+0" d="0.0e+0"/>
                  </lane>
              </right>
          </laneSection>
      </lanes>
  </road>
  <road name="Road 2" length="100.0" id="2" junction="-1">
      <link>
      </link>
      <planView>
          <geometry s="0.0" x="100.0" y="0.0" hdg="0.0e+0" length="100.0">
              <line/>
          </geometry>
      </planView>
      <lanes>
          <laneSection s="0.0e+0">
              <center>
                  <lane id="0" type="none" level="false">
                  </lane>
              </center>
              <right>
                  <lane id="-1" type="driving" level="false">
                      <width sOffset="0.0e+0" a="3.5e+0" b="0.0e+0" c="0.0e+0" d="0.0e+0"/>
                  </lane>
              </right>
          </laneSection>
      </lanes>
  </road>
</OpenDRIVE>
)R";

class DBManagerNoReciprocalRoadLinkage : public ::testing::Test {
 protected:
  const std::optional<double> kLoaderNoToleranceCheck{};
};

TEST_F(DBManagerNoReciprocalRoadLinkage, NotAllowingSemanticErrors) {
  const bool allow_schema_errors{false};
  const bool allow_semantic_errors{false};
  EXPECT_THROW(
      LoadDataBaseFromStr(kNoReciprocalLinkage, {kLoaderNoToleranceCheck, allow_schema_errors, allow_semantic_errors}),
      maliput::common::assertion_error);
}

TEST_F(DBManagerNoReciprocalRoadLinkage, AllowingSemanticErrors) {
  const bool allow_schema_errors{false};
  const bool allow_semantic_errors{true};
  EXPECT_THROW(
      LoadDataBaseFromStr(kNoReciprocalLinkage, {kLoaderNoToleranceCheck, allow_schema_errors, allow_semantic_errors}),
      maliput::common::assertion_error);
}
// @}

}  // namespace
}  // namespace test
}  // namespace xodr
}  // namespace malidrive<|MERGE_RESOLUTION|>--- conflicted
+++ resolved
@@ -1473,10 +1473,6 @@
                               LaneLink::LinkAttributes{LaneLink::LinkAttributes::Id{"6"}} /* successor */};
 
   // lane section 0
-<<<<<<< HEAD
-  const Lane kCenterLane0{
-      Lane::Id("0"), Lane::Type::kNone, false, {}, {}, {}, {}, LaneUserDataTravelDirTemplate("undirected")};
-=======
   const Lane kCenterLane0{Lane::Id("0"),
                           Lane::Type::kNone,
                           false,
@@ -1486,7 +1482,6 @@
                             0.0000000000000000e+0, LaneRoadMark::Type::kCurb, std::nullopt, 1.5239999999999998e-1}},
                           {},
                           LaneUserDataTravelDirTemplate("undirected")};
->>>>>>> dd618eca
   const Lane kRightLane0_1{Lane::Id("-1"),
                            Lane::Type::kNone,
                            false,
@@ -1538,10 +1533,6 @@
                                   {kRightLane1_1} /* right_lanes */};
 
   // lane section 2
-<<<<<<< HEAD
-  const Lane kCenterLane2{
-      Lane::Id("0"), Lane::Type::kNone, false, {}, {}, {}, {}, LaneUserDataTravelDirTemplate("undirected")};
-=======
   const Lane kCenterLane2{Lane::Id("0"),
                           Lane::Type::kNone,
                           false,
@@ -1552,7 +1543,6 @@
                           {},
                           LaneUserDataTravelDirTemplate("undirected")};
 
->>>>>>> dd618eca
   const Lane kRightLane2_1{Lane::Id("-1"),
                            Lane::Type::kNone,
                            false,
@@ -1621,10 +1611,6 @@
       {kRightLane2_6, kRightLane2_5, kRightLane2_4, kRightLane2_3, kRightLane2_2, kRightLane2_1} /* right_lanes */};
 
   // lane section 3
-<<<<<<< HEAD
-  const Lane kCenterLane3{
-      Lane::Id("0"), Lane::Type::kNone, false, {}, {}, {}, {}, LaneUserDataTravelDirTemplate("undirected")};
-=======
   const Lane kCenterLane3{Lane::Id("0"),
                           Lane::Type::kNone,
                           false,
@@ -1634,7 +1620,6 @@
                             0.0000000000000000e+0, LaneRoadMark::Type::kSolid, std::nullopt, 1.2500000000000000e-1}},
                           {},
                           LaneUserDataTravelDirTemplate("undirected")};
->>>>>>> dd618eca
   const Lane kRightLane3_1{Lane::Id("-1"),
                            Lane::Type::kNone,
                            false,
