// BSD 3-Clause License
//
// Copyright (c) 2022, Woven Planet. All rights reserved.
// Copyright (c) 2020-2022, Toyota Research Institute. All rights reserved.
//
// Redistribution and use in source and binary forms, with or without
// modification, are permitted provided that the following conditions are met:
//
// * Redistributions of source code must retain the above copyright notice, this
//   list of conditions and the following disclaimer.
//
// * Redistributions in binary form must reproduce the above copyright notice,
//   this list of conditions and the following disclaimer in the documentation
//   and/or other materials provided with the distribution.
//
// * Neither the name of the copyright holder nor the names of its
//   contributors may be used to endorse or promote products derived from
//   this software without specific prior written permission.
//
// THIS SOFTWARE IS PROVIDED BY THE COPYRIGHT HOLDERS AND CONTRIBUTORS "AS IS"
// AND ANY EXPRESS OR IMPLIED WARRANTIES, INCLUDING, BUT NOT LIMITED TO, THE
// IMPLIED WARRANTIES OF MERCHANTABILITY AND FITNESS FOR A PARTICULAR PURPOSE ARE
// DISCLAIMED. IN NO EVENT SHALL THE COPYRIGHT HOLDER OR CONTRIBUTORS BE LIABLE
// FOR ANY DIRECT, INDIRECT, INCIDENTAL, SPECIAL, EXEMPLARY, OR CONSEQUENTIAL
// DAMAGES (INCLUDING, BUT NOT LIMITED TO, PROCUREMENT OF SUBSTITUTE GOODS OR
// SERVICES; LOSS OF USE, DATA, OR PROFITS; OR BUSINESS INTERRUPTION) HOWEVER
// CAUSED AND ON ANY THEORY OF LIABILITY, WHETHER IN CONTRACT, STRICT LIABILITY,
// OR TORT (INCLUDING NEGLIGENCE OR OTHERWISE) ARISING IN ANY WAY OUT OF THE USE
// OF THIS SOFTWARE, EVEN IF ADVISED OF THE POSSIBILITY OF SUCH DAMAGE.
#include "maliput_malidrive/base/road_geometry.h"

#include <algorithm>
#include <string>
#include <vector>

#include <maliput/api/lane_data.h>
#include <maliput/geometry_base/brute_force_find_road_positions_strategy.h>
#include <maliput/geometry_base/filter_positions.h>
#include <string_view>

#include "maliput_malidrive/base/lane.h"
#include "maliput_malidrive/constants.h"

using maliput::api::LaneEnd;

static constexpr double kEpsilon{1e-12};

namespace {

const malidrive::Lane* ToMalidrive(const maliput::api::Lane* lane) {
  const malidrive::Lane* mali_lane = dynamic_cast<const malidrive::Lane*>(lane);
  MALIDRIVE_THROW_UNLESS(lane != nullptr);
  return mali_lane;
}

const malidrive::Segment* ToMalidrive(const maliput::api::Segment* segment) {
  const malidrive::Segment* mali_segment = dynamic_cast<const malidrive::Segment*>(segment);
  MALIDRIVE_THROW_UNLESS(segment != nullptr);
  return mali_segment;
}

// Evaluates if `new_road_position_result` provides a closer api::RoadPositionResult than `road_position_result`.
//
// _Closer_ means:
// - When `new_road_position_result.distance` is smaller than
//   `road_position_result.distance` by more than malidrive::constants::kStrictLinearTolerance.
// - When distances are equal, if both positions fall within their
//   respective lane's lane bounds or none do, the new r-coordinate
//   is smaller than `road_position_result.road_position.pos.r()`.
// - When the new position falls within `lane`'s lane bounds and
//   `road_position_result.road_position.pos` doesn't.
//
bool IsNewRoadPositionResultCloser(const maliput::api::RoadPositionResult& new_road_position_result,
                                   const maliput::api::RoadPositionResult& road_position_result) {
  const double delta = new_road_position_result.distance - road_position_result.distance;
  const bool different_segment = road_position_result.road_position.lane->segment()->id() !=
                                 new_road_position_result.road_position.lane->segment()->id();

  // When lanes belong to the same segment is expected that the distance value is almost equal so we can't use the
  // distance as main condition. When lanes don't belong to the same segment we can use the distance as main
  // condition.
  if (different_segment) {
    if (delta < -malidrive::constants::kStrictLinearTolerance) {
      return true;
    }
    if (delta >= malidrive::constants::kStrictLinearTolerance) {
      return false;
    }
  }

  auto is_within_lane_bounds = [](double r, const maliput::api::RBounds& lane_bounds) {
    return r >= lane_bounds.min() && r < lane_bounds.max();
  };
  // They are almost equal so it is worth checking the `r` coordinate and the
  // lane bounds.
  // When both r-coordinates fall within lane bounds or outside, the position
  // with the minimum absolute r-coordinate prevails.
  // When the new r-coordinate is within lane bounds, and the previous position
  // does not fall within lane bounds, the new result prevails.
  const maliput::api::RBounds new_lane_bounds =
      new_road_position_result.road_position.lane->lane_bounds(new_road_position_result.road_position.pos.s());
  const maliput::api::RBounds current_lane_bounds =
      road_position_result.road_position.lane->lane_bounds(road_position_result.road_position.pos.s());
  const bool is_new_within_lane_bounds =
      is_within_lane_bounds(new_road_position_result.road_position.pos.r(), new_lane_bounds);
  const bool is_current_within_lane_bounds =
      is_within_lane_bounds(road_position_result.road_position.pos.r(), current_lane_bounds);
  if ((is_new_within_lane_bounds && is_current_within_lane_bounds) ||
      (!is_new_within_lane_bounds && !is_current_within_lane_bounds)) {
    if (std::abs(new_road_position_result.road_position.pos.r()) <
        std::abs(road_position_result.road_position.pos.r())) {
      return true;
    }
  } else if (is_new_within_lane_bounds && !is_current_within_lane_bounds) {
    return true;
  }
  return false;
}

bool is_less_than_or_close(double a, double b) { return a < b || std::abs(a - b) < kEpsilon; }

bool is_greater_than_or_close(double a, double b) { return a > b || std::abs(a - b) < kEpsilon; }

// Splits a string into a vector of strings using a delimiter.
std::vector<std::string_view> split_string(std::string_view s, std::string_view delimiter) {
  std::vector<std::string_view> result;
  size_t pos = 0;
  while ((pos = s.find(delimiter)) != std::string_view::npos) {
    result.emplace_back(s.substr(0, pos));
    s.remove_prefix(pos + delimiter.size());
  }
  result.emplace_back(s);  // Add the last segment
  return result;
}

// A helper class to hold the commands that the RoadGeometry class can execute.
class CommandsHandler {
 public:
  MALIPUT_NO_COPY_NO_MOVE_NO_ASSIGN(CommandsHandler)

  struct Command {
    std::string_view name{};
    std::vector<std::string_view> args{};
  };

  // Constructor.
  CommandsHandler(const malidrive::RoadGeometry* rg) : rg_(rg) {}

  // Parses a string command into a Command object.
  // The string command should be in the format: "<CommandName>,<arg_1_value>,<arg_2_value>,...,<arg_n_value>"
  Command ParseCommand(const std::string& str_command) {
    static constexpr char const* kArgumentDelimiter{","};
    Command command;
    const std::vector<std::string_view> tokens = split_string(str_command, kArgumentDelimiter);
    MALIDRIVE_THROW_UNLESS(tokens.size() > 0);
    command.name = tokens[0];
    for (size_t i = 1; i < tokens.size(); ++i) {
      command.args.emplace_back(tokens[i]);
    }
    return command;
  }

  // Executes a command and returns the output as a string.
  std::string Execute(const Command& command) {
    if (command.name == "OpenScenarioLanePositionToMaliputRoadPosition") {
      if (command.args.size() != 4) {
        MALIDRIVE_THROW_MESSAGE(std::string("OpenScenarioLanePositionToMaliputRoadPosition expects 4 arguments, got ") +
                                std::to_string(command.args.size()));
      }
      const malidrive::RoadGeometry::OpenScenarioLanePosition xodr_lane_position{
          std::stoi(std::string(command.args[0])), std::stod(std::string(command.args[1])),
          std::stoi(std::string(command.args[2])), std::stod(std::string(command.args[3]))};
      const maliput::api::RoadPosition road_position =
          rg_->OpenScenarioLanePositionToMaliputRoadPosition(xodr_lane_position);
      return to_output_format(road_position);
    } else if (command.name == "OpenScenarioRoadPositionToMaliputRoadPosition") {
      if (command.args.size() != 3) {
        MALIDRIVE_THROW_MESSAGE(std::string("OpenScenarioRoadPositionToMaliputRoadPosition expects 3 arguments, got ") +
                                std::to_string(command.args.size()));
      }
      const malidrive::RoadGeometry::OpenScenarioRoadPosition xodr_road_position{
          std::stoi(std::string(command.args[0])), std::stod(std::string(command.args[1])),
          std::stod(std::string(command.args[2]))};
      const maliput::api::RoadPosition road_position =
          rg_->OpenScenarioRoadPositionToMaliputRoadPosition(xodr_road_position);
      return to_output_format(road_position);
    } else if (command.name == "MaliputRoadPositionToOpenScenarioLanePosition") {
      if (command.args.size() != 4) {
        MALIDRIVE_THROW_MESSAGE(std::string("MaliputRoadPositionToOpenScenarioLanePosition expects 4 arguments, got ") +
                                std::to_string(command.args.size()));
      }
      const maliput::api::LaneId lane_id(std::string(command.args[0]));
      const double s = std::stod(std::string(command.args[1]));
      const double r = std::stod(std::string(command.args[2]));
      const double h = std::stod(std::string(command.args[3]));
      const maliput::api::RoadPosition road_position =
          maliput::api::RoadPosition{rg_->ById().GetLane(lane_id), maliput::api::LanePosition{s, r, h}};
      const malidrive::RoadGeometry::OpenScenarioLanePosition xodr_lane_position =
          rg_->MaliputRoadPositionToOpenScenarioLanePosition(road_position);
      return to_output_format(xodr_lane_position);
    } else if (command.name == "MaliputRoadPositionToOpenScenarioRoadPosition") {
      if (command.args.size() != 4) {
        MALIDRIVE_THROW_MESSAGE(std::string("MaliputRoadPositionToOpenScenarioRoadPosition expects 4 arguments, got ") +
                                std::to_string(command.args.size()));
      }
      const maliput::api::LaneId lane_id(std::string(command.args[0]));
      const double s = std::stod(std::string(command.args[1]));
      const double r = std::stod(std::string(command.args[2]));
      const double h = std::stod(std::string(command.args[3]));
      const maliput::api::RoadPosition road_position =
          maliput::api::RoadPosition{rg_->ById().GetLane(lane_id), maliput::api::LanePosition{s, r, h}};
      const malidrive::RoadGeometry::OpenScenarioRoadPosition xodr_road_position =
          rg_->MaliputRoadPositionToOpenScenarioRoadPosition(road_position);
      return to_output_format(xodr_road_position);
    } else if (command.name == "OpenScenarioRelativeRoadPositionToMaliputRoadPosition") {
      if (command.args.size() != 5) {
        MALIDRIVE_THROW_MESSAGE(
            std::string("OpenScenarioRelativeRoadPositionToMaliputRoadPosition expects 5 arguments, got ") +
            std::to_string(command.args.size()));
      }
      const malidrive::RoadGeometry::OpenScenarioRoadPosition xodr_road_position{
          std::stoi(std::string(command.args[0])), std::stod(std::string(command.args[1])),
          std::stod(std::string(command.args[2]))};
      const double ds = std::stod(std::string(command.args[3]));
      const double dt = std::stod(std::string(command.args[4]));
      const maliput::api::RoadPosition road_position =
          rg_->OpenScenarioRelativeRoadPositionToMaliputRoadPosition(xodr_road_position, ds, dt);
      return to_output_format(road_position);
<<<<<<< HEAD
    } else if (command.name == "OpenScenarioRoadPositionReferenceLineOrientation") {
      if (command.args.size() != 2) {
        MALIDRIVE_THROW_MESSAGE(
            std::string("OpenScenarioRoadPositionReferenceLineOrientation expects 2 arguments, got ") +
            std::to_string(command.args.size()));
      }
      const malidrive::RoadGeometry::OpenScenarioRoadPosition xodr_road_position{
          std::stoi(std::string(command.args[0])), std::stod(std::string(command.args[1])), 0.};
      const maliput::math::RollPitchYaw rotation =
          rg_->OpenScenarioRoadPositionReferenceLineOrientation(xodr_road_position);
      return to_output_format(rotation);
=======
    } else if (command.name == "OpenScenarioRelativeLanePositionWithDsToMaliputRoadPosition") {
      if (command.args.size() != 6) {
        MALIDRIVE_THROW_MESSAGE(
            std::string("OpenScenarioRelativeLanePositionWithDsToMaliputRoadPosition expects 6 arguments, got ") +
            std::to_string(command.args.size()));
      }
      const malidrive::RoadGeometry::OpenScenarioLanePosition xodr_lane_position{
          std::stoi(std::string(command.args[0])),
          std::stod(std::string(command.args[2])),
          std::stoi(std::string(command.args[1])),
          0.,
      };
      const double d_lane = std::stod(std::string(command.args[3]));
      const double xodr_ds = std::stod(std::string(command.args[4]));
      const double offset = std::stod(std::string(command.args[5]));
      const maliput::api::RoadPosition road_position =
          rg_->OpenScenarioRelativeLanePositionWithDsToMaliputRoadPosition(xodr_lane_position, d_lane, xodr_ds, offset);
      return to_output_format(road_position);
    } else if (command.name == "OpenScenarioRelativeLanePositionWithDsLaneToMaliputRoadPosition") {
      if (command.args.size() != 6) {
        MALIDRIVE_THROW_MESSAGE(
            std::string("OpenScenarioRelativeLanePositionWithDsLaneToMaliputRoadPosition expects 6 arguments, got ") +
            std::to_string(command.args.size()));
      }
      const malidrive::RoadGeometry::OpenScenarioLanePosition xodr_lane_position{
          std::stoi(std::string(command.args[0])),
          std::stod(std::string(command.args[2])),
          std::stoi(std::string(command.args[1])),
          0.,
      };
      const double d_lane = std::stod(std::string(command.args[3]));
      const double ds_lane = std::stod(std::string(command.args[4]));
      const double offset = std::stod(std::string(command.args[5]));
      const maliput::api::RoadPosition road_position =
          rg_->OpenScenarioRelativeLanePositionWithDsLaneToMaliputRoadPosition(xodr_lane_position, d_lane, ds_lane,
                                                                               offset);
      return to_output_format(road_position);
>>>>>>> 083b62c6
    } else {
      MALIDRIVE_THROW_MESSAGE(std::string("Unknown command: ") + std::string(command.name));
    }
  }

 private:
  // Converts a RoadPosition to a string using the format: "<lane_id>,<s>,<r>,<h>"
  std::string to_output_format(const maliput::api::RoadPosition& road_position) {
    return road_position.lane->id().string() + "," + std::to_string(road_position.pos.s()) + "," +
           std::to_string(road_position.pos.r()) + "," + std::to_string(road_position.pos.h());
  }

  // Converts an OpenScenarioLanePosition to a string using the format:
  // "<xodr_road_id>,<xodr_s>,<xodr_lane_id>,<offset>"
  std::string to_output_format(const malidrive::RoadGeometry::OpenScenarioLanePosition& lane_position) {
    return std::to_string(lane_position.road_id) + "," + std::to_string(lane_position.s) + "," +
           std::to_string(lane_position.lane_id) + "," + std::to_string(lane_position.offset);
  }

  // Converts a RollPitchYaw to a string using the format: "<roll>,<pitch>,<yaw>"
  std::string to_output_format(const maliput::math::RollPitchYaw& rotation) {
    return std::to_string(rotation.roll_angle()) + "," + std::to_string(rotation.pitch_angle()) + "," +
           std::to_string(rotation.yaw_angle());
  }

  // Converts an OpenScenarioRoadPosition to a string using the format: "<xodr_road_id>,<xodr_s>,<xodr_t>"
  std::string to_output_format(const malidrive::RoadGeometry::OpenScenarioRoadPosition& road_position) {
    return std::to_string(road_position.road_id) + "," + std::to_string(road_position.s) + "," +
           std::to_string(road_position.t);
  }

  const malidrive::RoadGeometry* rg_;
};

}  // namespace

namespace malidrive {

void RoadGeometry::AddRoadCharacteristics(const xodr::RoadHeader::Id& road_id,
                                          std::unique_ptr<road_curve::RoadCurve> road_curve,
                                          std::unique_ptr<road_curve::Function> reference_line_offset) {
  MALIDRIVE_THROW_UNLESS(road_curve != nullptr);
  MALIDRIVE_THROW_UNLESS(reference_line_offset != nullptr);
  if (road_characteristics_.find(road_id) != road_characteristics_.end()) {
    MALIDRIVE_THROW_MESSAGE(std::string("Duplicated Road characteristics for RoadID: ") + road_id.string());
  }
  road_characteristics_.emplace(road_id, RoadCharacteristics{std::move(road_curve), std::move(reference_line_offset)});
}

const road_curve::RoadCurve* RoadGeometry::GetRoadCurve(const xodr::RoadHeader::Id& road_id) const {
  if (road_characteristics_.find(road_id) == road_characteristics_.end()) {
    MALIDRIVE_THROW_MESSAGE(std::string("There is no RoadCurve for RoadID: ") + road_id.string());
  }
  return road_characteristics_.at(road_id).road_curve.get();
}

const road_curve::Function* RoadGeometry::GetReferenceLineOffset(const xodr::RoadHeader::Id& road_id) const {
  if (road_characteristics_.find(road_id) == road_characteristics_.end()) {
    MALIDRIVE_THROW_MESSAGE(std::string("There is no reference line offset function for RoadID: ") + road_id.string());
  }
  return road_characteristics_.at(road_id).reference_line_offset.get();
}

maliput::api::RoadPositionResult RoadGeometry::DoToRoadPosition(
    const maliput::api::InertialPosition& inertial_pos, const std::optional<maliput::api::RoadPosition>& hint) const {
  maliput::api::RoadPositionResult result;
  if (hint.has_value()) {
    MALIDRIVE_THROW_UNLESS(hint->lane != nullptr);
    const maliput::api::LanePositionResult lane_pos = hint->lane->ToLanePosition(inertial_pos);
    result = maliput::api::RoadPositionResult{
        {hint->lane, lane_pos.lane_position}, lane_pos.nearest_position, lane_pos.distance};
  } else {
    const std::vector<maliput::api::RoadPositionResult> road_position_results =
        DoFindRoadPositions(inertial_pos, std::numeric_limits<double>::infinity());
    MALIDRIVE_THROW_UNLESS(road_position_results.size());

    // Filter the candidates within a linear tolerance of distance.
    const std::vector<maliput::api::RoadPositionResult> near_road_positions_results =
        maliput::geometry_base::FilterRoadPositionResults(
            road_position_results, [tol = linear_tolerance()](const maliput::api::RoadPositionResult& result) {
              return result.distance <= tol;
            });

    // If it is empty then I should use all the road position results.
    const std::vector<maliput::api::RoadPositionResult>& filtered_road_position_results =
        near_road_positions_results.empty() ? road_position_results : near_road_positions_results;
    result = filtered_road_position_results[0];
    for (const auto& road_position_result : filtered_road_position_results) {
      if (IsNewRoadPositionResultCloser(road_position_result, result)) {
        result = road_position_result;
      }
    }
  }
  return result;
}

std::vector<maliput::api::RoadPositionResult> RoadGeometry::DoFindRoadPositions(
    const maliput::api::InertialPosition& inertial_position, double radius) const {
  return maliput::geometry_base::BruteForceFindRoadPositionsStrategy(this, inertial_position, radius);
}

const Segment* RoadGeometry::FindSegmentByOpenScenarioRoadPosition(
    const OpenScenarioRoadPosition& xodr_road_position) const {
  const std::unordered_map<maliput::api::LaneId, const maliput::api::Lane*> all_lanes = this->ById().GetLanes();
  const Segment* target_segment{nullptr};
  // Identify which is the segment that could contain position determined by xodr_road_id / xodr_s / xodr_t.
  // This only can match only one maliput::api::Segment.
  for (const auto& lane : all_lanes) {
    const Lane* mali_lane = dynamic_cast<const Lane*>(lane.second);
    MALIPUT_THROW_UNLESS(mali_lane != nullptr);

    if (mali_lane->get_track() == xodr_road_position.road_id &&
        is_greater_than_or_close(xodr_road_position.s, mali_lane->get_track_s_start()) &&
        is_less_than_or_close(xodr_road_position.s, mali_lane->get_track_s_end())) {
      target_segment = dynamic_cast<const Segment*>(mali_lane->segment());
      MALIPUT_THROW_UNLESS(target_segment != nullptr);
      break;
    }
  }
  if (target_segment == nullptr) {
    MALIDRIVE_THROW_MESSAGE(
        "A maliput segment can't be found for the given OpenSCENARIO road position: "
        "RoadID: " +
        std::to_string(xodr_road_position.road_id) + ", s: " + std::to_string(xodr_road_position.s) +
        ", t: " + std::to_string(xodr_road_position.t));
  }
  return target_segment;
}

const Lane* RoadGeometry::GetMaliputLaneFromOpenScenarioLanePosition(
    const OpenScenarioLanePosition& xodr_lane_position) const {
  MALIDRIVE_THROW_UNLESS(xodr_lane_position.road_id >= 0);
  MALIDRIVE_THROW_UNLESS(xodr_lane_position.s >= 0.);
  MALIDRIVE_THROW_UNLESS(xodr_lane_position.lane_id != 0);
  const std::unordered_map<maliput::api::LaneId, const maliput::api::Lane*> all_lanes = this->ById().GetLanes();
  const Lane* target_lane{nullptr};
  for (const auto& lane : all_lanes) {
    const Lane* mali_lane = dynamic_cast<const Lane*>(lane.second);
    if (mali_lane->get_track() == xodr_lane_position.road_id &&
        mali_lane->get_lane_id() == xodr_lane_position.lane_id) {
      if (is_greater_than_or_close(xodr_lane_position.s, mali_lane->get_track_s_start()) &&
          is_less_than_or_close(xodr_lane_position.s, mali_lane->get_track_s_end())) {
        if (target_lane != nullptr) {
          target_lane = target_lane->get_track_s_start() > mali_lane->get_track_s_start() ? target_lane : mali_lane;
        } else {
          target_lane = mali_lane;
        }
      }
    }
  }
  if (target_lane == nullptr) {
    MALIDRIVE_THROW_MESSAGE(
        "A maliput lane can't be found for the given OpenSCENARIO lane position: "
        "RoadID: " +
        std::to_string(xodr_lane_position.road_id) + ", s: " + std::to_string(xodr_lane_position.s) + ", LaneID: " +
        std::to_string(xodr_lane_position.lane_id) + ", offset: " + std::to_string(xodr_lane_position.offset));
  }
  return target_lane;
}

maliput::api::RoadPosition RoadGeometry::OpenScenarioLanePositionToMaliputRoadPosition(
    const OpenScenarioLanePosition& xodr_lane_position) const {
  MALIDRIVE_THROW_UNLESS(xodr_lane_position.road_id >= 0);
  MALIDRIVE_THROW_UNLESS(xodr_lane_position.s >= 0.);
  MALIDRIVE_THROW_UNLESS(xodr_lane_position.lane_id != 0);
  const Lane* target_lane = GetMaliputLaneFromOpenScenarioLanePosition(xodr_lane_position);
  const double mali_lane_s = target_lane->LaneSFromTrackS(xodr_lane_position.s);
  const auto segment = dynamic_cast<const Segment*>(target_lane->segment());
  const auto road_curve = segment->road_curve();
  const double p = road_curve->PFromP(xodr_lane_position.s);
  const double roll_at_p = road_curve->superelevation()->f(p);
  const double r = xodr_lane_position.offset / std::cos(roll_at_p);
  const double r_max = target_lane->lane_bounds(mali_lane_s).max();
  const double r_min = target_lane->lane_bounds(mali_lane_s).min();
  if (r_min > r || r_max < r) {
    MALIDRIVE_THROW_MESSAGE(
        "The lane offset is out of bounds for the given OpenSCENARIO lane position: "
        "RoadID: " +
        std::to_string(xodr_lane_position.road_id) + ", s: " + std::to_string(xodr_lane_position.s) +
        ", LaneID: " + std::to_string(xodr_lane_position.lane_id) +
        ", offset: " + std::to_string(xodr_lane_position.offset) + " | Maliput LaneID: " + target_lane->id().string() +
        ", Maliput Lane's s-coordinate: " + std::to_string(mali_lane_s) + ", Maliput Lane's r-coordinate: " +
        std::to_string(r) + ", Maliput Lane's r-coordinate bounds: [" + std::to_string(r_min) + ", " +
        std::to_string(r_max) + "]" + ", Superelevation at s: " + std::to_string(roll_at_p));
  }
  return maliput::api::RoadPosition{target_lane, maliput::api::LanePosition{mali_lane_s, r, 0.}};
}

RoadGeometry::OpenScenarioLanePosition RoadGeometry::MaliputRoadPositionToOpenScenarioLanePosition(
    const maliput::api::RoadPosition& road_position) const {
  OpenScenarioLanePosition xodr_lane_position;
  const auto mali_lane = dynamic_cast<const Lane*>(road_position.lane);
  xodr_lane_position.road_id = mali_lane->get_track();
  xodr_lane_position.lane_id = mali_lane->get_lane_id();
  xodr_lane_position.s = mali_lane->TrackSFromLaneS(road_position.pos.s());
  const auto segment = dynamic_cast<const Segment*>(mali_lane->segment());
  const auto roll_at_p = segment->road_curve()->superelevation()->f(xodr_lane_position.s);
  xodr_lane_position.offset = road_position.pos.r() * std::cos(roll_at_p);
  return xodr_lane_position;
}

maliput::api::RoadPosition RoadGeometry::OpenScenarioRoadPositionToMaliputRoadPosition(
    const OpenScenarioRoadPosition& xodr_road_position) const {
  MALIDRIVE_THROW_UNLESS(xodr_road_position.road_id >= 0);
  MALIDRIVE_THROW_UNLESS(xodr_road_position.s >= 0.);
  const Segment* target_segment{this->FindSegmentByOpenScenarioRoadPosition(xodr_road_position)};
  MALIPUT_THROW_UNLESS(target_segment != nullptr);
  const double p = target_segment->road_curve()->PFromP(xodr_road_position.s);
  const Lane* target_lane{nullptr};
  double r{};
  double mali_lane_s{};
  for (int i = 0; i < target_segment->num_lanes(); ++i) {
    const Lane* mali_lane = dynamic_cast<const Lane*>(target_segment->lane(i));
    // Obtains the r-coordinate in road curve's frame.
    const double r_road_curve = mali_lane->to_reference_r(p, 0.);
    const double width = mali_lane->lane_width_at(p);
    const double r_road_curve_min = r_road_curve - width / 2.;
    const double r_road_curve_max = r_road_curve + width / 2.;
    // r-coordinates are located in RoadCurve FRAME while t-coordinate are respect to Road Reference Line in the ground.
    const double roll_at_p = target_segment->road_curve()->superelevation()->f(p);
    const double xodr_t_projected_on_r = xodr_road_position.t / std::cos(roll_at_p);
    if (is_greater_than_or_close(xodr_t_projected_on_r, r_road_curve_min) &&
        is_less_than_or_close(xodr_t_projected_on_r, r_road_curve_max)) {
      // If the lane r value lies the limit of lanes then the right lane is the target lane as lanes are iterated from
      // right to left by definition.
      target_lane = mali_lane;
      r = mali_lane->to_lane_r(p, xodr_t_projected_on_r);
      mali_lane_s = target_lane->LaneSFromTrackS(xodr_road_position.s);
      break;
    }
  }
  if (target_lane == nullptr) {
    MALIDRIVE_THROW_MESSAGE(
        "A maliput lane can't be found for the given OpenSCENARIO road position: "
        "RoadID: " +
        std::to_string(xodr_road_position.road_id) + ", s: " + std::to_string(xodr_road_position.s) +
        ", t: " + std::to_string(xodr_road_position.t));
  }
  return maliput::api::RoadPosition{target_lane, maliput::api::LanePosition{mali_lane_s, r, 0.}};
}

RoadGeometry::OpenScenarioRoadPosition RoadGeometry::MaliputRoadPositionToOpenScenarioRoadPosition(
    const maliput::api::RoadPosition& road_position) const {
  OpenScenarioRoadPosition xodr_road_position;
  const auto mali_lane = dynamic_cast<const Lane*>(road_position.lane);
  xodr_road_position.road_id = mali_lane->get_track();
  xodr_road_position.s = mali_lane->TrackSFromLaneS(road_position.pos.s());

  double t = mali_lane->to_reference_r(xodr_road_position.s, road_position.pos.r());
  const auto segment = dynamic_cast<const Segment*>(mali_lane->segment());
  const double roll_at_p = segment->road_curve()->superelevation()->f(xodr_road_position.s);
  xodr_road_position.t = t * std::cos(roll_at_p);
  return xodr_road_position;
}

maliput::api::RoadPosition RoadGeometry::OpenScenarioRelativeRoadPositionToMaliputRoadPosition(
    const OpenScenarioRoadPosition& xodr_reference_road_position, double xodr_ds, double xodr_dt) const {
  const Segment* reference_segment{this->FindSegmentByOpenScenarioRoadPosition(xodr_reference_road_position)};
  MALIPUT_THROW_UNLESS(reference_segment != nullptr);
  const road_curve::RoadCurve* reference_road_curve = reference_segment->road_curve();

  const double target_p = xodr_reference_road_position.s + xodr_ds;
  if (target_p >= reference_road_curve->p0() && target_p <= reference_road_curve->p1()) {
    const OpenScenarioRoadPosition new_os_road_pos{xodr_reference_road_position.road_id,
                                                   reference_segment->road_curve()->PFromP(target_p),
                                                   xodr_reference_road_position.t + xodr_dt};
    return OpenScenarioRoadPositionToMaliputRoadPosition(new_os_road_pos);
  } else {
    // The target_p falls outside this xodr_road.
    // We cover the case where:
    //  - we move backwards (negative ds) and next road is geometrically constructed in the opposite direction.
    //  - we move backwards (negative ds) and next road is geometrically constructed in the same direction.
    //  - we move forwards (positive ds) and next road is geometrically constructed in the opposite direction.
    //  - we move forwards (positive ds) and next road is geometrically constructed in the same direction.
    const bool forward_direction = xodr_ds >= 0.;
    const double xodr_s_to_road_end = forward_direction ? reference_road_curve->p1() - xodr_reference_road_position.s
                                                        : reference_road_curve->p0() - xodr_reference_road_position.s;
    const double new_raw_xodr_ds = xodr_ds - xodr_s_to_road_end;
    // We need to get the last road position before branching in order to identify which is the connected lane(ergo xodr
    // Road) to follow. So if we are moving forward we get the road position at p1, if we are moving backwards we get
    // the road position at p0.
    const maliput::api::RoadPosition last_road_position_before_branching =
        OpenScenarioRoadPositionToMaliputRoadPosition(
            OpenScenarioRoadPosition{xodr_reference_road_position.road_id,
                                     forward_direction ? reference_road_curve->p1() : reference_road_curve->p0(),
                                     xodr_reference_road_position.t});
    const std::optional<LaneEnd> lane_end = last_road_position_before_branching.lane->GetDefaultBranch(
        forward_direction ? LaneEnd::Which::kFinish : LaneEnd::Which::kStart);
    if (lane_end == std::nullopt) {
      // There is no default branch.
      MALIDRIVE_THROW_MESSAGE("There is no where connection road for the given OpenSCENARIO road position: RoadID: " +
                              std::to_string(xodr_reference_road_position.road_id) +
                              ", s: " + std::to_string(xodr_reference_road_position.s) +
                              ", t: " + std::to_string(xodr_reference_road_position.t));
    }
    const Segment* new_target_segment = ToMalidrive(lane_end->lane->segment());
    const road_curve::RoadCurve* new_reference_road_curve = new_target_segment->road_curve();
    const double new_xodr_reference_s =
        lane_end->end == LaneEnd::Which::kFinish ? new_reference_road_curve->p1() : new_reference_road_curve->p0();
    // Forward direction true + laneEnd::kStart -> no sign change for deltas
    // Forward direction true + laneEnd::kFinish -> sign change for deltas
    // Forward direction false + laneEnd::kStart -> sign change for deltas
    // Forward direction false + laneEnd::kFinish -> no sign change for deltas
    const double sign_for_new_deltas = forward_direction == (lane_end->end == LaneEnd::Which::kStart) ? 1. : -1.;
    // If we are moving backwards we need to invert the t-coordinate. We can do it because the specification indicates
    // that when continuing with the connected road
    // "...it is assumed that the reference line of the road of the reference entity continues seamlessly on the
    // connecting road (even if its shape changes)..."
    const double new_xodr_reference_t = sign_for_new_deltas * xodr_reference_road_position.t;
    const OpenScenarioRoadPosition new_xodr_reference_road_position{ToMalidrive(lane_end->lane)->get_track(),
                                                                    new_xodr_reference_s, new_xodr_reference_t};

    const double new_xodr_ds = sign_for_new_deltas * new_raw_xodr_ds;
    const double new_xodr_dt = sign_for_new_deltas * xodr_dt;
    return OpenScenarioRelativeRoadPositionToMaliputRoadPosition(new_xodr_reference_road_position, new_xodr_ds,
                                                                 new_xodr_dt);
  }
}

<<<<<<< HEAD
maliput::math::RollPitchYaw RoadGeometry::OpenScenarioRoadPositionReferenceLineOrientation(
    const OpenScenarioRoadPosition& xodr_road_position) const {
  MALIDRIVE_THROW_UNLESS(xodr_road_position.road_id >= 0);
  MALIDRIVE_THROW_UNLESS(xodr_road_position.s >= 0.);
  const Segment* target_segment{this->FindSegmentByOpenScenarioRoadPosition(xodr_road_position)};
  MALIPUT_THROW_UNLESS(target_segment != nullptr);
  const double p = target_segment->road_curve()->PFromP(xodr_road_position.s);
  return target_segment->road_curve()->Orientation(p);
=======
maliput::api::RoadPosition RoadGeometry::OpenScenarioRelativeLanePositionWithDsToMaliputRoadPosition(
    const OpenScenarioLanePosition& xodr_reference_lane_position, int d_lane, double xodr_ds, double offset) const {
  const Lane* reference_lane = GetMaliputLaneFromOpenScenarioLanePosition(xodr_reference_lane_position);
  const double target_s = xodr_reference_lane_position.s + xodr_ds;
  const Segment* reference_segment = dynamic_cast<const Segment*>(reference_lane->segment());
  MALIPUT_THROW_UNLESS(reference_segment != nullptr);
  const road_curve::RoadCurve* reference_road_curve = reference_segment->road_curve();

  maliput::api::RoadPosition target_position;
  // Target is in the same road.
  if (target_s >= reference_road_curve->p0() && target_s <= reference_road_curve->p1()) {
    const OpenScenarioLanePosition new_os_lane_pos{xodr_reference_lane_position.road_id, target_s,
                                                   xodr_reference_lane_position.lane_id, offset};
    target_position = OpenScenarioLanePositionToMaliputRoadPosition(new_os_lane_pos);
  } else {
    // The target_s falls outside this xodr_road.
    // We cover the case where:
    //  - we move backwards (negative ds) and next road is geometrically constructed in the opposite direction.
    //  - we move backwards (negative ds) and next road is geometrically constructed in the same direction.
    //  - we move forwards (positive ds) and next road is geometrically constructed in the opposite direction.
    //  - we move forwards (positive ds) and next road is geometrically constructed in the same direction.
    const bool forward_direction = xodr_ds >= 0.;
    const double xodr_s_to_road_end = forward_direction ? reference_road_curve->p1() - xodr_reference_lane_position.s
                                                        : reference_road_curve->p0() - xodr_reference_lane_position.s;
    const double new_raw_xodr_ds = xodr_ds - xodr_s_to_road_end;
    const maliput::api::RoadPosition last_road_position_before_branching =
        OpenScenarioLanePositionToMaliputRoadPosition(
            OpenScenarioLanePosition{xodr_reference_lane_position.road_id,
                                     forward_direction ? reference_road_curve->p1() : reference_road_curve->p0(),
                                     xodr_reference_lane_position.lane_id, xodr_reference_lane_position.offset});
    const std::optional<LaneEnd> lane_end = last_road_position_before_branching.lane->GetDefaultBranch(
        forward_direction ? LaneEnd::Which::kFinish : LaneEnd::Which::kStart);
    if (lane_end == std::nullopt) {
      // There is no default branch.
      MALIDRIVE_THROW_MESSAGE("There is no connection road for the given OpenSCENARIO lane position: RoadID: " +
                              std::to_string(xodr_reference_lane_position.road_id) +
                              ", s: " + std::to_string(xodr_reference_lane_position.s) +
                              ", LaneID: " + std::to_string(xodr_reference_lane_position.lane_id) +
                              ", offset: " + std::to_string(xodr_reference_lane_position.offset));
    }
    const Segment* new_target_segment = ToMalidrive(lane_end->lane->segment());
    const road_curve::RoadCurve* new_reference_road_curve = new_target_segment->road_curve();
    const double new_xodr_reference_s =
        lane_end->end == LaneEnd::Which::kFinish ? new_reference_road_curve->p1() : new_reference_road_curve->p0();
    // Forward direction true + laneEnd::kStart -> no sign change for deltas
    // Forward direction true + laneEnd::kFinish -> sign change for deltas
    // Forward direction false + laneEnd::kStart -> sign change for deltas
    // Forward direction false + laneEnd::kFinish -> no sign change for deltas
    const double sign_for_new_deltas = forward_direction == (lane_end->end == LaneEnd::Which::kStart) ? 1. : -1.;
    const double new_xodr_ds = sign_for_new_deltas * new_raw_xodr_ds;
    const int new_d_lane = sign_for_new_deltas * d_lane;
    const OpenScenarioLanePosition new_xodr_reference_lane_position{
        ToMalidrive(lane_end->lane)->get_track(), new_xodr_reference_s, ToMalidrive(lane_end->lane)->get_lane_id(),
        xodr_reference_lane_position.offset};
    return OpenScenarioRelativeLanePositionWithDsLaneToMaliputRoadPosition(new_xodr_reference_lane_position, new_d_lane,
                                                                           new_xodr_ds, offset);
  }

  const Lane* target_lane = ApplyOffsetToLane(reference_lane, d_lane);
  if (target_lane == nullptr) {
    MALIDRIVE_THROW_MESSAGE(
        "A maliput lane can't be found for the given OpenSCENARIO lane position: "
        "RoadID: " +
        std::to_string(xodr_reference_lane_position.road_id) + ", s: " + std::to_string(target_s) +
        ", LaneID: " + std::to_string(xodr_reference_lane_position.lane_id) + ", offset: " + std::to_string(offset));
  }
  target_position.lane = target_lane;
  return target_position;
}

maliput::api::RoadPosition RoadGeometry::OpenScenarioRelativeLanePositionWithDsLaneToMaliputRoadPosition(
    const OpenScenarioLanePosition& xodr_reference_lane_position, int d_lane, double ds_lane, double offset) const {
  const Lane* reference_lane = GetMaliputLaneFromOpenScenarioLanePosition(xodr_reference_lane_position);
  const double target_s = reference_lane->LaneSFromTrackS(xodr_reference_lane_position.s) + ds_lane;
  const Segment* reference_segment = dynamic_cast<const Segment*>(reference_lane->segment());
  MALIPUT_THROW_UNLESS(reference_segment != nullptr);
  const road_curve::RoadCurve* reference_road_curve = reference_segment->road_curve();

  maliput::api::RoadPosition target_position;
  // Target is in the same road.
  if (target_s >= reference_lane->LaneSFromTrackS(reference_road_curve->p0()) &&
      target_s <= reference_lane->LaneSFromTrackS(reference_road_curve->p1())) {
    const OpenScenarioLanePosition new_os_lane_pos{xodr_reference_lane_position.road_id,
                                                   reference_lane->TrackSFromLaneS(target_s),
                                                   xodr_reference_lane_position.lane_id, offset};
    target_position = OpenScenarioLanePositionToMaliputRoadPosition(new_os_lane_pos);
  } else {
    // The target_s falls outside this xodr_road.
    // We cover the case where:
    //  - we move backwards (negative ds) and next road is geometrically constructed in the opposite direction.
    //  - we move backwards (negative ds) and next road is geometrically constructed in the same direction.
    //  - we move forwards (positive ds) and next road is geometrically constructed in the opposite direction.
    //  - we move forwards (positive ds) and next road is geometrically constructed in the same direction.
    const bool forward_direction = ds_lane >= 0.;
    const double lane_s_to_road_end = forward_direction
                                          ? reference_lane->LaneSFromTrackS(reference_road_curve->p1()) -
                                                reference_lane->LaneSFromTrackS(xodr_reference_lane_position.s)
                                          : reference_lane->LaneSFromTrackS(reference_road_curve->p0()) -
                                                reference_lane->LaneSFromTrackS(xodr_reference_lane_position.s);
    const double new_raw_ds_lane = ds_lane - lane_s_to_road_end;
    const maliput::api::RoadPosition last_road_position_before_branching =
        OpenScenarioLanePositionToMaliputRoadPosition(
            OpenScenarioLanePosition{xodr_reference_lane_position.road_id,
                                     forward_direction ? reference_road_curve->p1() : reference_road_curve->p0(),
                                     xodr_reference_lane_position.lane_id, xodr_reference_lane_position.offset});
    const std::optional<LaneEnd> lane_end = last_road_position_before_branching.lane->GetDefaultBranch(
        forward_direction ? LaneEnd::Which::kFinish : LaneEnd::Which::kStart);
    if (lane_end == std::nullopt) {
      // There is no default branch.
      MALIDRIVE_THROW_MESSAGE("There is no connection road for the given OpenSCENARIO lane position: RoadID: " +
                              std::to_string(xodr_reference_lane_position.road_id) +
                              ", s: " + std::to_string(xodr_reference_lane_position.s) +
                              ", LaneID: " + std::to_string(xodr_reference_lane_position.lane_id) +
                              ", offset: " + std::to_string(xodr_reference_lane_position.offset));
    }
    const Segment* new_target_segment = ToMalidrive(lane_end->lane->segment());
    const road_curve::RoadCurve* new_reference_road_curve = new_target_segment->road_curve();
    const double new_xodr_reference_s =
        lane_end->end == LaneEnd::Which::kFinish ? new_reference_road_curve->p1() : new_reference_road_curve->p0();
    // Forward direction true + laneEnd::kStart -> no sign change for deltas
    // Forward direction true + laneEnd::kFinish -> sign change for deltas
    // Forward direction false + laneEnd::kStart -> sign change for deltas
    // Forward direction false + laneEnd::kFinish -> no sign change for deltas
    const double sign_for_new_deltas = forward_direction == (lane_end->end == LaneEnd::Which::kStart) ? 1. : -1.;
    const double new_ds_lane = sign_for_new_deltas * new_raw_ds_lane;
    const int new_d_lane = sign_for_new_deltas * d_lane;
    const OpenScenarioLanePosition new_xodr_reference_lane_position{
        ToMalidrive(lane_end->lane)->get_track(), new_xodr_reference_s, ToMalidrive(lane_end->lane)->get_lane_id(),
        xodr_reference_lane_position.offset};
    return OpenScenarioRelativeLanePositionWithDsLaneToMaliputRoadPosition(new_xodr_reference_lane_position, new_d_lane,
                                                                           new_ds_lane, offset);
  }

  const Lane* target_lane = ApplyOffsetToLane(reference_lane, d_lane);
  if (target_lane == nullptr) {
    MALIDRIVE_THROW_MESSAGE(
        "A maliput lane can't be found for the given OpenSCENARIO lane position: "
        "RoadID: " +
        std::to_string(xodr_reference_lane_position.road_id) + ", s: " + std::to_string(target_s) +
        ", LaneID: " + std::to_string(xodr_reference_lane_position.lane_id) + ", offset: " + std::to_string(offset));
  }
  target_position.lane = target_lane;
  return target_position;
}

const Lane* RoadGeometry::ApplyOffsetToLane(const Lane* initial_lane, int lane_offset) const {
  bool to_left = lane_offset >= 0;
  const Lane* target_lane = initial_lane;
  if (lane_offset != 0) {
    for (int asb_offset = lane_offset * lane_offset / std::abs(lane_offset); asb_offset != 0; --asb_offset) {
      target_lane = dynamic_cast<const Lane*>(to_left ? target_lane->to_left() : target_lane->to_right());
      MALIPUT_THROW_UNLESS(target_lane != nullptr);
    }
  }
  return target_lane;
>>>>>>> 083b62c6
}

std::string RoadGeometry::DoBackendCustomCommand(const std::string& command) const {
  CommandsHandler commands_handler(this);
  return commands_handler.Execute(commands_handler.ParseCommand(command));
}

}  // namespace malidrive<|MERGE_RESOLUTION|>--- conflicted
+++ resolved
@@ -226,19 +226,6 @@
       const maliput::api::RoadPosition road_position =
           rg_->OpenScenarioRelativeRoadPositionToMaliputRoadPosition(xodr_road_position, ds, dt);
       return to_output_format(road_position);
-<<<<<<< HEAD
-    } else if (command.name == "OpenScenarioRoadPositionReferenceLineOrientation") {
-      if (command.args.size() != 2) {
-        MALIDRIVE_THROW_MESSAGE(
-            std::string("OpenScenarioRoadPositionReferenceLineOrientation expects 2 arguments, got ") +
-            std::to_string(command.args.size()));
-      }
-      const malidrive::RoadGeometry::OpenScenarioRoadPosition xodr_road_position{
-          std::stoi(std::string(command.args[0])), std::stod(std::string(command.args[1])), 0.};
-      const maliput::math::RollPitchYaw rotation =
-          rg_->OpenScenarioRoadPositionReferenceLineOrientation(xodr_road_position);
-      return to_output_format(rotation);
-=======
     } else if (command.name == "OpenScenarioRelativeLanePositionWithDsToMaliputRoadPosition") {
       if (command.args.size() != 6) {
         MALIDRIVE_THROW_MESSAGE(
@@ -276,7 +263,17 @@
           rg_->OpenScenarioRelativeLanePositionWithDsLaneToMaliputRoadPosition(xodr_lane_position, d_lane, ds_lane,
                                                                                offset);
       return to_output_format(road_position);
->>>>>>> 083b62c6
+    } else if (command.name == "OpenScenarioRoadPositionReferenceLineOrientation") {
+      if (command.args.size() != 2) {
+        MALIDRIVE_THROW_MESSAGE(
+            std::string("OpenScenarioRoadPositionReferenceLineOrientation expects 2 arguments, got ") +
+            std::to_string(command.args.size()));
+      }
+      const malidrive::RoadGeometry::OpenScenarioRoadPosition xodr_road_position{
+          std::stoi(std::string(command.args[0])), std::stod(std::string(command.args[1])), 0.};
+      const maliput::math::RollPitchYaw rotation =
+          rg_->OpenScenarioRoadPositionReferenceLineOrientation(xodr_road_position);
+      return to_output_format(rotation);
     } else {
       MALIDRIVE_THROW_MESSAGE(std::string("Unknown command: ") + std::string(command.name));
     }
@@ -596,16 +593,6 @@
   }
 }
 
-<<<<<<< HEAD
-maliput::math::RollPitchYaw RoadGeometry::OpenScenarioRoadPositionReferenceLineOrientation(
-    const OpenScenarioRoadPosition& xodr_road_position) const {
-  MALIDRIVE_THROW_UNLESS(xodr_road_position.road_id >= 0);
-  MALIDRIVE_THROW_UNLESS(xodr_road_position.s >= 0.);
-  const Segment* target_segment{this->FindSegmentByOpenScenarioRoadPosition(xodr_road_position)};
-  MALIPUT_THROW_UNLESS(target_segment != nullptr);
-  const double p = target_segment->road_curve()->PFromP(xodr_road_position.s);
-  return target_segment->road_curve()->Orientation(p);
-=======
 maliput::api::RoadPosition RoadGeometry::OpenScenarioRelativeLanePositionWithDsToMaliputRoadPosition(
     const OpenScenarioLanePosition& xodr_reference_lane_position, int d_lane, double xodr_ds, double offset) const {
   const Lane* reference_lane = GetMaliputLaneFromOpenScenarioLanePosition(xodr_reference_lane_position);
@@ -761,7 +748,16 @@
     }
   }
   return target_lane;
->>>>>>> 083b62c6
+}
+
+maliput::math::RollPitchYaw RoadGeometry::OpenScenarioRoadPositionReferenceLineOrientation(
+    const OpenScenarioRoadPosition& xodr_road_position) const {
+  MALIDRIVE_THROW_UNLESS(xodr_road_position.road_id >= 0);
+  MALIDRIVE_THROW_UNLESS(xodr_road_position.s >= 0.);
+  const Segment* target_segment{this->FindSegmentByOpenScenarioRoadPosition(xodr_road_position)};
+  MALIPUT_THROW_UNLESS(target_segment != nullptr);
+  const double p = target_segment->road_curve()->PFromP(xodr_road_position.s);
+  return target_segment->road_curve()->Orientation(p);
 }
 
 std::string RoadGeometry::DoBackendCustomCommand(const std::string& command) const {
