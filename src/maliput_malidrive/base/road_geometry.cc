// BSD 3-Clause License
//
// Copyright (c) 2022, Woven Planet. All rights reserved.
// Copyright (c) 2020-2022, Toyota Research Institute. All rights reserved.
//
// Redistribution and use in source and binary forms, with or without
// modification, are permitted provided that the following conditions are met:
//
// * Redistributions of source code must retain the above copyright notice, this
//   list of conditions and the following disclaimer.
//
// * Redistributions in binary form must reproduce the above copyright notice,
//   this list of conditions and the following disclaimer in the documentation
//   and/or other materials provided with the distribution.
//
// * Neither the name of the copyright holder nor the names of its
//   contributors may be used to endorse or promote products derived from
//   this software without specific prior written permission.
//
// THIS SOFTWARE IS PROVIDED BY THE COPYRIGHT HOLDERS AND CONTRIBUTORS "AS IS"
// AND ANY EXPRESS OR IMPLIED WARRANTIES, INCLUDING, BUT NOT LIMITED TO, THE
// IMPLIED WARRANTIES OF MERCHANTABILITY AND FITNESS FOR A PARTICULAR PURPOSE ARE
// DISCLAIMED. IN NO EVENT SHALL THE COPYRIGHT HOLDER OR CONTRIBUTORS BE LIABLE
// FOR ANY DIRECT, INDIRECT, INCIDENTAL, SPECIAL, EXEMPLARY, OR CONSEQUENTIAL
// DAMAGES (INCLUDING, BUT NOT LIMITED TO, PROCUREMENT OF SUBSTITUTE GOODS OR
// SERVICES; LOSS OF USE, DATA, OR PROFITS; OR BUSINESS INTERRUPTION) HOWEVER
// CAUSED AND ON ANY THEORY OF LIABILITY, WHETHER IN CONTRACT, STRICT LIABILITY,
// OR TORT (INCLUDING NEGLIGENCE OR OTHERWISE) ARISING IN ANY WAY OUT OF THE USE
// OF THIS SOFTWARE, EVEN IF ADVISED OF THE POSSIBILITY OF SUCH DAMAGE.
#include "maliput_malidrive/base/road_geometry.h"

#include <algorithm>
#include <string>
#include <vector>

#include <maliput/api/lane_data.h>
#include <maliput/geometry_base/brute_force_find_road_positions_strategy.h>
#include <maliput/geometry_base/filter_positions.h>
#include <string_view>

#include "maliput_malidrive/base/lane.h"
#include "maliput_malidrive/constants.h"

<<<<<<< HEAD
=======
using maliput::api::LaneEnd;

static constexpr double kEpsilon{1e-12};

namespace {

const malidrive::Lane* ToMalidrive(const maliput::api::Lane* lane) {
  const malidrive::Lane* mali_lane = dynamic_cast<const malidrive::Lane*>(lane);
  MALIDRIVE_THROW_UNLESS(lane != nullptr);
  return mali_lane;
}

const malidrive::Segment* ToMalidrive(const maliput::api::Segment* segment) {
  const malidrive::Segment* mali_segment = dynamic_cast<const malidrive::Segment*>(segment);
  MALIDRIVE_THROW_UNLESS(segment != nullptr);
  return mali_segment;
}

// Evaluates if `new_road_position_result` provides a closer api::RoadPositionResult than `road_position_result`.
//
// _Closer_ means:
// - When `new_road_position_result.distance` is smaller than
//   `road_position_result.distance` by more than malidrive::constants::kStrictLinearTolerance.
// - When distances are equal, if both positions fall within their
//   respective lane's lane bounds or none do, the new r-coordinate
//   is smaller than `road_position_result.road_position.pos.r()`.
// - When the new position falls within `lane`'s lane bounds and
//   `road_position_result.road_position.pos` doesn't.
//
bool IsNewRoadPositionResultCloser(const maliput::api::RoadPositionResult& new_road_position_result,
                                   const maliput::api::RoadPositionResult& road_position_result) {
  const double delta = new_road_position_result.distance - road_position_result.distance;
  const bool different_segment = road_position_result.road_position.lane->segment()->id() !=
                                 new_road_position_result.road_position.lane->segment()->id();

  // When lanes belong to the same segment is expected that the distance value is almost equal so we can't use the
  // distance as main condition. When lanes don't belong to the same segment we can use the distance as main
  // condition.
  if (different_segment) {
    if (delta < -malidrive::constants::kStrictLinearTolerance) {
      return true;
    }
    if (delta >= malidrive::constants::kStrictLinearTolerance) {
      return false;
    }
  }

  auto is_within_lane_bounds = [](double r, const maliput::api::RBounds& lane_bounds) {
    return r >= lane_bounds.min() && r < lane_bounds.max();
  };
  // They are almost equal so it is worth checking the `r` coordinate and the
  // lane bounds.
  // When both r-coordinates fall within lane bounds or outside, the position
  // with the minimum absolute r-coordinate prevails.
  // When the new r-coordinate is within lane bounds, and the previous position
  // does not fall within lane bounds, the new result prevails.
  const maliput::api::RBounds new_lane_bounds =
      new_road_position_result.road_position.lane->lane_bounds(new_road_position_result.road_position.pos.s());
  const maliput::api::RBounds current_lane_bounds =
      road_position_result.road_position.lane->lane_bounds(road_position_result.road_position.pos.s());
  const bool is_new_within_lane_bounds =
      is_within_lane_bounds(new_road_position_result.road_position.pos.r(), new_lane_bounds);
  const bool is_current_within_lane_bounds =
      is_within_lane_bounds(road_position_result.road_position.pos.r(), current_lane_bounds);
  if ((is_new_within_lane_bounds && is_current_within_lane_bounds) ||
      (!is_new_within_lane_bounds && !is_current_within_lane_bounds)) {
    if (std::abs(new_road_position_result.road_position.pos.r()) <
        std::abs(road_position_result.road_position.pos.r())) {
      return true;
    }
  } else if (is_new_within_lane_bounds && !is_current_within_lane_bounds) {
    return true;
  }
  return false;
}

bool is_less_than_or_close(double a, double b) { return a < b || std::abs(a - b) < kEpsilon; }

bool is_greater_than_or_close(double a, double b) { return a > b || std::abs(a - b) < kEpsilon; }

// Splits a string into a vector of strings using a delimiter.
std::vector<std::string_view> split_string(std::string_view s, std::string_view delimiter) {
  std::vector<std::string_view> result;
  size_t pos = 0;
  while ((pos = s.find(delimiter)) != std::string_view::npos) {
    result.emplace_back(s.substr(0, pos));
    s.remove_prefix(pos + delimiter.size());
  }
  result.emplace_back(s);  // Add the last segment
  return result;
}

// A helper class to hold the commands that the RoadGeometry class can execute.
class CommandsHandler {
 public:
  MALIPUT_NO_COPY_NO_MOVE_NO_ASSIGN(CommandsHandler)

  struct Command {
    std::string_view name{};
    std::vector<std::string_view> args{};
  };

  // Constructor.
  CommandsHandler(const malidrive::RoadGeometry* rg) : rg_(rg) {}

  // Parses a string command into a Command object.
  // The string command should be in the format: "<CommandName>,<arg_1_value>,<arg_2_value>,...,<arg_n_value>"
  Command ParseCommand(const std::string& str_command) {
    static constexpr char const* kArgumentDelimiter{","};
    Command command;
    const std::vector<std::string_view> tokens = split_string(str_command, kArgumentDelimiter);
    MALIDRIVE_THROW_UNLESS(tokens.size() > 0);
    command.name = tokens[0];
    for (size_t i = 1; i < tokens.size(); ++i) {
      command.args.emplace_back(tokens[i]);
    }
    return command;
  }

  // Executes a command and returns the output as a string.
  std::string Execute(const Command& command) {
    if (command.name == "OpenScenarioLanePositionToMaliputRoadPosition") {
      if (command.args.size() != 4) {
        MALIDRIVE_THROW_MESSAGE(std::string("OpenScenarioLanePositionToMaliputRoadPosition expects 4 arguments, got ") +
                                std::to_string(command.args.size()));
      }
      const malidrive::RoadGeometry::OpenScenarioLanePosition xodr_lane_position{
          std::stoi(std::string(command.args[0])), std::stod(std::string(command.args[1])),
          std::stoi(std::string(command.args[2])), std::stod(std::string(command.args[3]))};
      const maliput::api::RoadPosition road_position =
          rg_->OpenScenarioLanePositionToMaliputRoadPosition(xodr_lane_position);
      return to_output_format(road_position);
    } else if (command.name == "OpenScenarioRoadPositionToMaliputRoadPosition") {
      if (command.args.size() != 3) {
        MALIDRIVE_THROW_MESSAGE(std::string("OpenScenarioRoadPositionToMaliputRoadPosition expects 3 arguments, got ") +
                                std::to_string(command.args.size()));
      }
      const malidrive::RoadGeometry::OpenScenarioRoadPosition xodr_road_position{
          std::stoi(std::string(command.args[0])), std::stod(std::string(command.args[1])),
          std::stod(std::string(command.args[2]))};
      const maliput::api::RoadPosition road_position =
          rg_->OpenScenarioRoadPositionToMaliputRoadPosition(xodr_road_position);
      return to_output_format(road_position);
    } else if (command.name == "MaliputRoadPositionToOpenScenarioLanePosition") {
      if (command.args.size() != 4) {
        MALIDRIVE_THROW_MESSAGE(std::string("MaliputRoadPositionToOpenScenarioLanePosition expects 4 arguments, got ") +
                                std::to_string(command.args.size()));
      }
      const maliput::api::LaneId lane_id(std::string(command.args[0]));
      const double s = std::stod(std::string(command.args[1]));
      const double r = std::stod(std::string(command.args[2]));
      const double h = std::stod(std::string(command.args[3]));
      const maliput::api::RoadPosition road_position =
          maliput::api::RoadPosition{rg_->ById().GetLane(lane_id), maliput::api::LanePosition{s, r, h}};
      const malidrive::RoadGeometry::OpenScenarioLanePosition xodr_lane_position =
          rg_->MaliputRoadPositionToOpenScenarioLanePosition(road_position);
      return to_output_format(xodr_lane_position);
    } else if (command.name == "MaliputRoadPositionToOpenScenarioRoadPosition") {
      if (command.args.size() != 4) {
        MALIDRIVE_THROW_MESSAGE(std::string("MaliputRoadPositionToOpenScenarioRoadPosition expects 4 arguments, got ") +
                                std::to_string(command.args.size()));
      }
      const maliput::api::LaneId lane_id(std::string(command.args[0]));
      const double s = std::stod(std::string(command.args[1]));
      const double r = std::stod(std::string(command.args[2]));
      const double h = std::stod(std::string(command.args[3]));
      const maliput::api::RoadPosition road_position =
          maliput::api::RoadPosition{rg_->ById().GetLane(lane_id), maliput::api::LanePosition{s, r, h}};
      const malidrive::RoadGeometry::OpenScenarioRoadPosition xodr_road_position =
          rg_->MaliputRoadPositionToOpenScenarioRoadPosition(road_position);
      return to_output_format(xodr_road_position);
    } else if (command.name == "OpenScenarioRelativeRoadPositionToMaliputRoadPosition") {
      if (command.args.size() != 5) {
        MALIDRIVE_THROW_MESSAGE(
            std::string("OpenScenarioRelativeRoadPositionToMaliputRoadPosition expects 5 arguments, got ") +
            std::to_string(command.args.size()));
      }
      const malidrive::RoadGeometry::OpenScenarioRoadPosition xodr_road_position{
          std::stoi(std::string(command.args[0])), std::stod(std::string(command.args[1])),
          std::stod(std::string(command.args[2]))};
      const double ds = std::stod(std::string(command.args[3]));
      const double dt = std::stod(std::string(command.args[4]));
      const maliput::api::RoadPosition road_position =
          rg_->OpenScenarioRelativeRoadPositionToMaliputRoadPosition(xodr_road_position, ds, dt);
      return to_output_format(road_position);
    } else if (command.name == "OpenScenarioRelativeLanePositionWithDsToMaliputRoadPosition") {
      if (command.args.size() != 6) {
        MALIDRIVE_THROW_MESSAGE(
            std::string("OpenScenarioRelativeLanePositionWithDsToMaliputRoadPosition expects 6 arguments, got ") +
            std::to_string(command.args.size()));
      }
      const malidrive::RoadGeometry::OpenScenarioLanePosition xodr_lane_position{
          std::stoi(std::string(command.args[0])),
          std::stod(std::string(command.args[2])),
          std::stoi(std::string(command.args[1])),
          0.,
      };
      const double d_lane = std::stod(std::string(command.args[3]));
      const double xodr_ds = std::stod(std::string(command.args[4]));
      const double offset = std::stod(std::string(command.args[5]));
      const maliput::api::RoadPosition road_position =
          rg_->OpenScenarioRelativeLanePositionWithDsToMaliputRoadPosition(xodr_lane_position, d_lane, xodr_ds, offset);
      return to_output_format(road_position);
    } else if (command.name == "OpenScenarioRelativeLanePositionWithDsLaneToMaliputRoadPosition") {
      if (command.args.size() != 6) {
        MALIDRIVE_THROW_MESSAGE(
            std::string("OpenScenarioRelativeLanePositionWithDsLaneToMaliputRoadPosition expects 6 arguments, got ") +
            std::to_string(command.args.size()));
      }
      const malidrive::RoadGeometry::OpenScenarioLanePosition xodr_lane_position{
          std::stoi(std::string(command.args[0])),
          std::stod(std::string(command.args[2])),
          std::stoi(std::string(command.args[1])),
          0.,
      };
      const double d_lane = std::stod(std::string(command.args[3]));
      const double ds_lane = std::stod(std::string(command.args[4]));
      const double offset = std::stod(std::string(command.args[5]));
      const maliput::api::RoadPosition road_position =
          rg_->OpenScenarioRelativeLanePositionWithDsLaneToMaliputRoadPosition(xodr_lane_position, d_lane, ds_lane,
                                                                               offset);
      return to_output_format(road_position);
    } else if (command.name == "GetRoadOrientationAtOpenScenarioRoadPosition") {
      if (command.args.size() != 3) {
        MALIDRIVE_THROW_MESSAGE(std::string("GetRoadOrientationAtOpenScenarioRoadPosition expects 3 arguments, got ") +
                                std::to_string(command.args.size()));
      }
      const malidrive::RoadGeometry::OpenScenarioRoadPosition xodr_road_position{
          std::stoi(std::string(command.args[0])), std::stod(std::string(command.args[1])),
          std::stod(std::string(command.args[2]))};
      const maliput::math::RollPitchYaw rotation =
          rg_->GetRoadOrientationAtOpenScenarioRoadPosition(xodr_road_position);
      return to_output_format(rotation);
    } else {
      MALIDRIVE_THROW_MESSAGE(std::string("Unknown command: ") + std::string(command.name));
    }
  }

 private:
  // Converts a RoadPosition to a string using the format: "<lane_id>,<s>,<r>,<h>"
  std::string to_output_format(const maliput::api::RoadPosition& road_position) {
    return road_position.lane->id().string() + "," + std::to_string(road_position.pos.s()) + "," +
           std::to_string(road_position.pos.r()) + "," + std::to_string(road_position.pos.h());
  }

  // Converts an OpenScenarioLanePosition to a string using the format:
  // "<xodr_road_id>,<xodr_s>,<xodr_lane_id>,<offset>"
  std::string to_output_format(const malidrive::RoadGeometry::OpenScenarioLanePosition& lane_position) {
    return std::to_string(lane_position.road_id) + "," + std::to_string(lane_position.s) + "," +
           std::to_string(lane_position.lane_id) + "," + std::to_string(lane_position.offset);
  }

  // Converts a RollPitchYaw to a string using the format: "<roll>,<pitch>,<yaw>"
  std::string to_output_format(const maliput::math::RollPitchYaw& rotation) {
    return std::to_string(rotation.roll_angle()) + "," + std::to_string(rotation.pitch_angle()) + "," +
           std::to_string(rotation.yaw_angle());
  }

  // Converts an OpenScenarioRoadPosition to a string using the format: "<xodr_road_id>,<xodr_s>,<xodr_t>"
  std::string to_output_format(const malidrive::RoadGeometry::OpenScenarioRoadPosition& road_position) {
    return std::to_string(road_position.road_id) + "," + std::to_string(road_position.s) + "," +
           std::to_string(road_position.t);
  }

  const malidrive::RoadGeometry* rg_;
};

}  // namespace

>>>>>>> 6eee46f2
namespace malidrive {

void RoadGeometry::AddRoadCharacteristics(const xodr::RoadHeader::Id& road_id,
                                          std::unique_ptr<road_curve::RoadCurve> road_curve,
                                          std::unique_ptr<road_curve::Function> reference_line_offset) {
  MALIDRIVE_THROW_UNLESS(road_curve != nullptr);
  MALIDRIVE_THROW_UNLESS(reference_line_offset != nullptr);
  if (road_characteristics_.find(road_id) != road_characteristics_.end()) {
    MALIDRIVE_THROW_MESSAGE(std::string("Duplicated Road characteristics for RoadID: ") + road_id.string());
  }
  road_characteristics_.emplace(road_id, RoadCharacteristics{std::move(road_curve), std::move(reference_line_offset)});
}

const road_curve::RoadCurve* RoadGeometry::GetRoadCurve(const xodr::RoadHeader::Id& road_id) const {
  if (road_characteristics_.find(road_id) == road_characteristics_.end()) {
    MALIDRIVE_THROW_MESSAGE(std::string("There is no RoadCurve for RoadID: ") + road_id.string());
  }
  return road_characteristics_.at(road_id).road_curve.get();
}

const road_curve::Function* RoadGeometry::GetReferenceLineOffset(const xodr::RoadHeader::Id& road_id) const {
  if (road_characteristics_.find(road_id) == road_characteristics_.end()) {
    MALIDRIVE_THROW_MESSAGE(std::string("There is no reference line offset function for RoadID: ") + road_id.string());
  }
  return road_characteristics_.at(road_id).reference_line_offset.get();
}

<<<<<<< HEAD
=======
maliput::api::RoadPositionResult RoadGeometry::DoToRoadPosition(
    const maliput::api::InertialPosition& inertial_pos, const std::optional<maliput::api::RoadPosition>& hint) const {
  maliput::api::RoadPositionResult result;
  if (hint.has_value()) {
    MALIDRIVE_THROW_UNLESS(hint->lane != nullptr);
    const maliput::api::LanePositionResult lane_pos = hint->lane->ToLanePosition(inertial_pos);
    result = maliput::api::RoadPositionResult{
        {hint->lane, lane_pos.lane_position}, lane_pos.nearest_position, lane_pos.distance};
  } else {
    const std::vector<maliput::api::RoadPositionResult> road_position_results =
        DoFindRoadPositions(inertial_pos, std::numeric_limits<double>::infinity());
    MALIDRIVE_THROW_UNLESS(road_position_results.size());

    // Filter the candidates within a linear tolerance of distance.
    const std::vector<maliput::api::RoadPositionResult> near_road_positions_results =
        maliput::geometry_base::FilterRoadPositionResults(
            road_position_results, [tol = linear_tolerance()](const maliput::api::RoadPositionResult& result) {
              return result.distance <= tol;
            });

    // If it is empty then I should use all the road position results.
    const std::vector<maliput::api::RoadPositionResult>& filtered_road_position_results =
        near_road_positions_results.empty() ? road_position_results : near_road_positions_results;
    result = filtered_road_position_results[0];
    for (const auto& road_position_result : filtered_road_position_results) {
      if (IsNewRoadPositionResultCloser(road_position_result, result)) {
        result = road_position_result;
      }
    }
  }
  return result;
}

std::vector<maliput::api::RoadPositionResult> RoadGeometry::DoFindRoadPositions(
    const maliput::api::InertialPosition& inertial_position, double radius) const {
  return maliput::geometry_base::BruteForceFindRoadPositionsStrategy(this, inertial_position, radius);
}

const Segment* RoadGeometry::FindSegmentByOpenScenarioRoadPosition(
    const OpenScenarioRoadPosition& xodr_road_position) const {
  const std::unordered_map<maliput::api::LaneId, const maliput::api::Lane*> all_lanes = this->ById().GetLanes();
  const Segment* target_segment{nullptr};
  // Identify which is the segment that could contain position determined by xodr_road_id / xodr_s / xodr_t.
  // This only can match only one maliput::api::Segment.
  for (const auto& lane : all_lanes) {
    const Lane* mali_lane = dynamic_cast<const Lane*>(lane.second);
    MALIPUT_THROW_UNLESS(mali_lane != nullptr);

    if (mali_lane->get_track() == xodr_road_position.road_id &&
        is_greater_than_or_close(xodr_road_position.s, mali_lane->get_track_s_start()) &&
        is_less_than_or_close(xodr_road_position.s, mali_lane->get_track_s_end())) {
      target_segment = dynamic_cast<const Segment*>(mali_lane->segment());
      MALIPUT_THROW_UNLESS(target_segment != nullptr);
      break;
    }
  }
  if (target_segment == nullptr) {
    MALIDRIVE_THROW_MESSAGE(
        "A maliput segment can't be found for the given OpenSCENARIO road position: "
        "RoadID: " +
        std::to_string(xodr_road_position.road_id) + ", s: " + std::to_string(xodr_road_position.s) +
        ", t: " + std::to_string(xodr_road_position.t));
  }
  return target_segment;
}

const Lane* RoadGeometry::GetMaliputLaneFromOpenScenarioLanePosition(
    const OpenScenarioLanePosition& xodr_lane_position) const {
  MALIDRIVE_THROW_UNLESS(xodr_lane_position.road_id >= 0);
  MALIDRIVE_THROW_UNLESS(xodr_lane_position.s >= 0.);
  MALIDRIVE_THROW_UNLESS(xodr_lane_position.lane_id != 0);
  const std::unordered_map<maliput::api::LaneId, const maliput::api::Lane*> all_lanes = this->ById().GetLanes();
  const Lane* target_lane{nullptr};
  for (const auto& lane : all_lanes) {
    const Lane* mali_lane = dynamic_cast<const Lane*>(lane.second);
    if (mali_lane->get_track() == xodr_lane_position.road_id &&
        mali_lane->get_lane_id() == xodr_lane_position.lane_id) {
      if (is_greater_than_or_close(xodr_lane_position.s, mali_lane->get_track_s_start()) &&
          is_less_than_or_close(xodr_lane_position.s, mali_lane->get_track_s_end())) {
        if (target_lane != nullptr) {
          target_lane = target_lane->get_track_s_start() > mali_lane->get_track_s_start() ? target_lane : mali_lane;
        } else {
          target_lane = mali_lane;
        }
      }
    }
  }
  if (target_lane == nullptr) {
    MALIDRIVE_THROW_MESSAGE(
        "A maliput lane can't be found for the given OpenSCENARIO lane position: "
        "RoadID: " +
        std::to_string(xodr_lane_position.road_id) + ", s: " + std::to_string(xodr_lane_position.s) + ", LaneID: " +
        std::to_string(xodr_lane_position.lane_id) + ", offset: " + std::to_string(xodr_lane_position.offset));
  }
  return target_lane;
}

maliput::api::RoadPosition RoadGeometry::OpenScenarioLanePositionToMaliputRoadPosition(
    const OpenScenarioLanePosition& xodr_lane_position) const {
  MALIDRIVE_THROW_UNLESS(xodr_lane_position.road_id >= 0);
  MALIDRIVE_THROW_UNLESS(xodr_lane_position.s >= 0.);
  MALIDRIVE_THROW_UNLESS(xodr_lane_position.lane_id != 0);
  const Lane* target_lane = GetMaliputLaneFromOpenScenarioLanePosition(xodr_lane_position);
  const double mali_lane_s = target_lane->LaneSFromTrackS(xodr_lane_position.s);
  const auto segment = dynamic_cast<const Segment*>(target_lane->segment());
  const auto road_curve = segment->road_curve();
  const double p = road_curve->PFromP(xodr_lane_position.s);
  const double roll_at_p = road_curve->superelevation()->f(p);
  const double r = xodr_lane_position.offset / std::cos(roll_at_p);
  const double r_max = target_lane->lane_bounds(mali_lane_s).max();
  const double r_min = target_lane->lane_bounds(mali_lane_s).min();
  if (r_min > r || r_max < r) {
    MALIDRIVE_THROW_MESSAGE(
        "The lane offset is out of bounds for the given OpenSCENARIO lane position: "
        "RoadID: " +
        std::to_string(xodr_lane_position.road_id) + ", s: " + std::to_string(xodr_lane_position.s) +
        ", LaneID: " + std::to_string(xodr_lane_position.lane_id) +
        ", offset: " + std::to_string(xodr_lane_position.offset) + " | Maliput LaneID: " + target_lane->id().string() +
        ", Maliput Lane's s-coordinate: " + std::to_string(mali_lane_s) + ", Maliput Lane's r-coordinate: " +
        std::to_string(r) + ", Maliput Lane's r-coordinate bounds: [" + std::to_string(r_min) + ", " +
        std::to_string(r_max) + "]" + ", Superelevation at s: " + std::to_string(roll_at_p));
  }
  return maliput::api::RoadPosition{target_lane, maliput::api::LanePosition{mali_lane_s, r, 0.}};
}

RoadGeometry::OpenScenarioLanePosition RoadGeometry::MaliputRoadPositionToOpenScenarioLanePosition(
    const maliput::api::RoadPosition& road_position) const {
  OpenScenarioLanePosition xodr_lane_position;
  const auto mali_lane = dynamic_cast<const Lane*>(road_position.lane);
  xodr_lane_position.road_id = mali_lane->get_track();
  xodr_lane_position.lane_id = mali_lane->get_lane_id();
  xodr_lane_position.s = mali_lane->TrackSFromLaneS(road_position.pos.s());
  const auto segment = dynamic_cast<const Segment*>(mali_lane->segment());
  const auto roll_at_p = segment->road_curve()->superelevation()->f(xodr_lane_position.s);
  xodr_lane_position.offset = road_position.pos.r() * std::cos(roll_at_p);
  return xodr_lane_position;
}

maliput::api::RoadPosition RoadGeometry::OpenScenarioRoadPositionToMaliputRoadPosition(
    const OpenScenarioRoadPosition& xodr_road_position) const {
  MALIDRIVE_THROW_UNLESS(xodr_road_position.road_id >= 0);
  MALIDRIVE_THROW_UNLESS(xodr_road_position.s >= 0.);
  const Segment* target_segment{this->FindSegmentByOpenScenarioRoadPosition(xodr_road_position)};
  MALIPUT_THROW_UNLESS(target_segment != nullptr);
  const double p = target_segment->road_curve()->PFromP(xodr_road_position.s);
  const Lane* target_lane{nullptr};
  double r{};
  double mali_lane_s{};
  for (int i = 0; i < target_segment->num_lanes(); ++i) {
    const Lane* mali_lane = dynamic_cast<const Lane*>(target_segment->lane(i));
    // Obtains the r-coordinate in road curve's frame.
    const double r_road_curve = mali_lane->to_reference_r(p, 0.);
    const double width = mali_lane->lane_width_at(p);
    const double r_road_curve_min = r_road_curve - width / 2.;
    const double r_road_curve_max = r_road_curve + width / 2.;
    // r-coordinates are located in RoadCurve FRAME while t-coordinate are respect to Road Reference Line in the ground.
    const double roll_at_p = target_segment->road_curve()->superelevation()->f(p);
    const double xodr_t_projected_on_r = xodr_road_position.t / std::cos(roll_at_p);
    if (is_greater_than_or_close(xodr_t_projected_on_r, r_road_curve_min) &&
        is_less_than_or_close(xodr_t_projected_on_r, r_road_curve_max)) {
      // If the lane r value lies the limit of lanes then the right lane is the target lane as lanes are iterated from
      // right to left by definition.
      target_lane = mali_lane;
      r = mali_lane->to_lane_r(p, xodr_t_projected_on_r);
      mali_lane_s = target_lane->LaneSFromTrackS(xodr_road_position.s);
      break;
    }
  }
  if (target_lane == nullptr) {
    MALIDRIVE_THROW_MESSAGE(
        "A maliput lane can't be found for the given OpenSCENARIO road position: "
        "RoadID: " +
        std::to_string(xodr_road_position.road_id) + ", s: " + std::to_string(xodr_road_position.s) +
        ", t: " + std::to_string(xodr_road_position.t));
  }
  return maliput::api::RoadPosition{target_lane, maliput::api::LanePosition{mali_lane_s, r, 0.}};
}

RoadGeometry::OpenScenarioRoadPosition RoadGeometry::MaliputRoadPositionToOpenScenarioRoadPosition(
    const maliput::api::RoadPosition& road_position) const {
  OpenScenarioRoadPosition xodr_road_position;
  const auto mali_lane = dynamic_cast<const Lane*>(road_position.lane);
  xodr_road_position.road_id = mali_lane->get_track();
  xodr_road_position.s = mali_lane->TrackSFromLaneS(road_position.pos.s());

  double t = mali_lane->to_reference_r(xodr_road_position.s, road_position.pos.r());
  const auto segment = dynamic_cast<const Segment*>(mali_lane->segment());
  const double roll_at_p = segment->road_curve()->superelevation()->f(xodr_road_position.s);
  xodr_road_position.t = t * std::cos(roll_at_p);
  return xodr_road_position;
}

maliput::api::RoadPosition RoadGeometry::OpenScenarioRelativeRoadPositionToMaliputRoadPosition(
    const OpenScenarioRoadPosition& xodr_reference_road_position, double xodr_ds, double xodr_dt) const {
  const Segment* reference_segment{this->FindSegmentByOpenScenarioRoadPosition(xodr_reference_road_position)};
  MALIPUT_THROW_UNLESS(reference_segment != nullptr);
  const road_curve::RoadCurve* reference_road_curve = reference_segment->road_curve();

  const double target_p = xodr_reference_road_position.s + xodr_ds;
  if (target_p >= reference_road_curve->p0() && target_p <= reference_road_curve->p1()) {
    const OpenScenarioRoadPosition new_os_road_pos{xodr_reference_road_position.road_id,
                                                   reference_segment->road_curve()->PFromP(target_p),
                                                   xodr_reference_road_position.t + xodr_dt};
    return OpenScenarioRoadPositionToMaliputRoadPosition(new_os_road_pos);
  } else {
    // The target_p falls outside this xodr_road.
    // We cover the case where:
    //  - we move backwards (negative ds) and next road is geometrically constructed in the opposite direction.
    //  - we move backwards (negative ds) and next road is geometrically constructed in the same direction.
    //  - we move forwards (positive ds) and next road is geometrically constructed in the opposite direction.
    //  - we move forwards (positive ds) and next road is geometrically constructed in the same direction.
    const bool forward_direction = xodr_ds >= 0.;
    const double xodr_s_to_road_end = forward_direction ? reference_road_curve->p1() - xodr_reference_road_position.s
                                                        : reference_road_curve->p0() - xodr_reference_road_position.s;
    const double new_raw_xodr_ds = xodr_ds - xodr_s_to_road_end;
    // We need to get the last road position before branching in order to identify which is the connected lane(ergo xodr
    // Road) to follow. So if we are moving forward we get the road position at p1, if we are moving backwards we get
    // the road position at p0.
    const maliput::api::RoadPosition last_road_position_before_branching =
        OpenScenarioRoadPositionToMaliputRoadPosition(
            OpenScenarioRoadPosition{xodr_reference_road_position.road_id,
                                     forward_direction ? reference_road_curve->p1() : reference_road_curve->p0(),
                                     xodr_reference_road_position.t});
    const std::optional<LaneEnd> lane_end = last_road_position_before_branching.lane->GetDefaultBranch(
        forward_direction ? LaneEnd::Which::kFinish : LaneEnd::Which::kStart);
    if (lane_end == std::nullopt) {
      // There is no default branch.
      MALIDRIVE_THROW_MESSAGE("There is no where connection road for the given OpenSCENARIO road position: RoadID: " +
                              std::to_string(xodr_reference_road_position.road_id) +
                              ", s: " + std::to_string(xodr_reference_road_position.s) +
                              ", t: " + std::to_string(xodr_reference_road_position.t));
    }
    const Segment* new_target_segment = ToMalidrive(lane_end->lane->segment());
    const road_curve::RoadCurve* new_reference_road_curve = new_target_segment->road_curve();
    const double new_xodr_reference_s =
        lane_end->end == LaneEnd::Which::kFinish ? new_reference_road_curve->p1() : new_reference_road_curve->p0();
    // Forward direction true + laneEnd::kStart -> no sign change for deltas
    // Forward direction true + laneEnd::kFinish -> sign change for deltas
    // Forward direction false + laneEnd::kStart -> sign change for deltas
    // Forward direction false + laneEnd::kFinish -> no sign change for deltas
    const double sign_for_new_deltas = forward_direction == (lane_end->end == LaneEnd::Which::kStart) ? 1. : -1.;
    // If we are moving backwards we need to invert the t-coordinate. We can do it because the specification indicates
    // that when continuing with the connected road
    // "...it is assumed that the reference line of the road of the reference entity continues seamlessly on the
    // connecting road (even if its shape changes)..."
    const double new_xodr_reference_t = sign_for_new_deltas * xodr_reference_road_position.t;
    const OpenScenarioRoadPosition new_xodr_reference_road_position{ToMalidrive(lane_end->lane)->get_track(),
                                                                    new_xodr_reference_s, new_xodr_reference_t};

    const double new_xodr_ds = sign_for_new_deltas * new_raw_xodr_ds;
    const double new_xodr_dt = sign_for_new_deltas * xodr_dt;
    return OpenScenarioRelativeRoadPositionToMaliputRoadPosition(new_xodr_reference_road_position, new_xodr_ds,
                                                                 new_xodr_dt);
  }
}

maliput::api::RoadPosition RoadGeometry::OpenScenarioRelativeLanePositionWithDsToMaliputRoadPosition(
    const OpenScenarioLanePosition& xodr_reference_lane_position, int d_lane, double xodr_ds, double offset) const {
  const Lane* reference_lane = GetMaliputLaneFromOpenScenarioLanePosition(xodr_reference_lane_position);
  const double target_s = xodr_reference_lane_position.s + xodr_ds;
  const Segment* reference_segment = dynamic_cast<const Segment*>(reference_lane->segment());
  MALIPUT_THROW_UNLESS(reference_segment != nullptr);
  const road_curve::RoadCurve* reference_road_curve = reference_segment->road_curve();

  maliput::api::RoadPosition target_position;
  // Target is in the same road.
  if (target_s >= reference_road_curve->p0() && target_s <= reference_road_curve->p1()) {
    const OpenScenarioLanePosition new_os_lane_pos{xodr_reference_lane_position.road_id, target_s,
                                                   xodr_reference_lane_position.lane_id, offset};
    target_position = OpenScenarioLanePositionToMaliputRoadPosition(new_os_lane_pos);
  } else {
    // The target_s falls outside this xodr_road.
    // We cover the case where:
    //  - we move backwards (negative ds) and next road is geometrically constructed in the opposite direction.
    //  - we move backwards (negative ds) and next road is geometrically constructed in the same direction.
    //  - we move forwards (positive ds) and next road is geometrically constructed in the opposite direction.
    //  - we move forwards (positive ds) and next road is geometrically constructed in the same direction.
    const bool forward_direction = xodr_ds >= 0.;
    const double xodr_s_to_road_end = forward_direction ? reference_road_curve->p1() - xodr_reference_lane_position.s
                                                        : reference_road_curve->p0() - xodr_reference_lane_position.s;
    const double new_raw_xodr_ds = xodr_ds - xodr_s_to_road_end;
    const maliput::api::RoadPosition last_road_position_before_branching =
        OpenScenarioLanePositionToMaliputRoadPosition(
            OpenScenarioLanePosition{xodr_reference_lane_position.road_id,
                                     forward_direction ? reference_road_curve->p1() : reference_road_curve->p0(),
                                     xodr_reference_lane_position.lane_id, xodr_reference_lane_position.offset});
    const std::optional<LaneEnd> lane_end = last_road_position_before_branching.lane->GetDefaultBranch(
        forward_direction ? LaneEnd::Which::kFinish : LaneEnd::Which::kStart);
    if (lane_end == std::nullopt) {
      // There is no default branch.
      MALIDRIVE_THROW_MESSAGE("There is no connection road for the given OpenSCENARIO lane position: RoadID: " +
                              std::to_string(xodr_reference_lane_position.road_id) +
                              ", s: " + std::to_string(xodr_reference_lane_position.s) +
                              ", LaneID: " + std::to_string(xodr_reference_lane_position.lane_id) +
                              ", offset: " + std::to_string(xodr_reference_lane_position.offset));
    }
    const Segment* new_target_segment = ToMalidrive(lane_end->lane->segment());
    const road_curve::RoadCurve* new_reference_road_curve = new_target_segment->road_curve();
    const double new_xodr_reference_s =
        lane_end->end == LaneEnd::Which::kFinish ? new_reference_road_curve->p1() : new_reference_road_curve->p0();
    // Forward direction true + laneEnd::kStart -> no sign change for deltas
    // Forward direction true + laneEnd::kFinish -> sign change for deltas
    // Forward direction false + laneEnd::kStart -> sign change for deltas
    // Forward direction false + laneEnd::kFinish -> no sign change for deltas
    const double sign_for_new_deltas = forward_direction == (lane_end->end == LaneEnd::Which::kStart) ? 1. : -1.;
    const double new_xodr_ds = sign_for_new_deltas * new_raw_xodr_ds;
    const int new_d_lane = sign_for_new_deltas * d_lane;
    const OpenScenarioLanePosition new_xodr_reference_lane_position{
        ToMalidrive(lane_end->lane)->get_track(), new_xodr_reference_s, ToMalidrive(lane_end->lane)->get_lane_id(),
        xodr_reference_lane_position.offset};
    return OpenScenarioRelativeLanePositionWithDsLaneToMaliputRoadPosition(new_xodr_reference_lane_position, new_d_lane,
                                                                           new_xodr_ds, offset);
  }

  const Lane* target_lane = ApplyOffsetToLane(reference_lane, d_lane);
  if (target_lane == nullptr) {
    MALIDRIVE_THROW_MESSAGE(
        "A maliput lane can't be found for the given OpenSCENARIO lane position: "
        "RoadID: " +
        std::to_string(xodr_reference_lane_position.road_id) + ", s: " + std::to_string(target_s) +
        ", LaneID: " + std::to_string(xodr_reference_lane_position.lane_id) + ", offset: " + std::to_string(offset));
  }
  target_position.lane = target_lane;
  return target_position;
}

maliput::api::RoadPosition RoadGeometry::OpenScenarioRelativeLanePositionWithDsLaneToMaliputRoadPosition(
    const OpenScenarioLanePosition& xodr_reference_lane_position, int d_lane, double ds_lane, double offset) const {
  const Lane* reference_lane = GetMaliputLaneFromOpenScenarioLanePosition(xodr_reference_lane_position);
  const double target_s = reference_lane->LaneSFromTrackS(xodr_reference_lane_position.s) + ds_lane;
  const Segment* reference_segment = dynamic_cast<const Segment*>(reference_lane->segment());
  MALIPUT_THROW_UNLESS(reference_segment != nullptr);
  const road_curve::RoadCurve* reference_road_curve = reference_segment->road_curve();

  maliput::api::RoadPosition target_position;
  // Target is in the same road.
  if (target_s >= reference_lane->LaneSFromTrackS(reference_road_curve->p0()) &&
      target_s <= reference_lane->LaneSFromTrackS(reference_road_curve->p1())) {
    const OpenScenarioLanePosition new_os_lane_pos{xodr_reference_lane_position.road_id,
                                                   reference_lane->TrackSFromLaneS(target_s),
                                                   xodr_reference_lane_position.lane_id, offset};
    target_position = OpenScenarioLanePositionToMaliputRoadPosition(new_os_lane_pos);
  } else {
    // The target_s falls outside this xodr_road.
    // We cover the case where:
    //  - we move backwards (negative ds) and next road is geometrically constructed in the opposite direction.
    //  - we move backwards (negative ds) and next road is geometrically constructed in the same direction.
    //  - we move forwards (positive ds) and next road is geometrically constructed in the opposite direction.
    //  - we move forwards (positive ds) and next road is geometrically constructed in the same direction.
    const bool forward_direction = ds_lane >= 0.;
    const double lane_s_to_road_end = forward_direction
                                          ? reference_lane->LaneSFromTrackS(reference_road_curve->p1()) -
                                                reference_lane->LaneSFromTrackS(xodr_reference_lane_position.s)
                                          : reference_lane->LaneSFromTrackS(reference_road_curve->p0()) -
                                                reference_lane->LaneSFromTrackS(xodr_reference_lane_position.s);
    const double new_raw_ds_lane = ds_lane - lane_s_to_road_end;
    const maliput::api::RoadPosition last_road_position_before_branching =
        OpenScenarioLanePositionToMaliputRoadPosition(
            OpenScenarioLanePosition{xodr_reference_lane_position.road_id,
                                     forward_direction ? reference_road_curve->p1() : reference_road_curve->p0(),
                                     xodr_reference_lane_position.lane_id, xodr_reference_lane_position.offset});
    const std::optional<LaneEnd> lane_end = last_road_position_before_branching.lane->GetDefaultBranch(
        forward_direction ? LaneEnd::Which::kFinish : LaneEnd::Which::kStart);
    if (lane_end == std::nullopt) {
      // There is no default branch.
      MALIDRIVE_THROW_MESSAGE("There is no connection road for the given OpenSCENARIO lane position: RoadID: " +
                              std::to_string(xodr_reference_lane_position.road_id) +
                              ", s: " + std::to_string(xodr_reference_lane_position.s) +
                              ", LaneID: " + std::to_string(xodr_reference_lane_position.lane_id) +
                              ", offset: " + std::to_string(xodr_reference_lane_position.offset));
    }
    const Segment* new_target_segment = ToMalidrive(lane_end->lane->segment());
    const road_curve::RoadCurve* new_reference_road_curve = new_target_segment->road_curve();
    const double new_xodr_reference_s =
        lane_end->end == LaneEnd::Which::kFinish ? new_reference_road_curve->p1() : new_reference_road_curve->p0();
    // Forward direction true + laneEnd::kStart -> no sign change for deltas
    // Forward direction true + laneEnd::kFinish -> sign change for deltas
    // Forward direction false + laneEnd::kStart -> sign change for deltas
    // Forward direction false + laneEnd::kFinish -> no sign change for deltas
    const double sign_for_new_deltas = forward_direction == (lane_end->end == LaneEnd::Which::kStart) ? 1. : -1.;
    const double new_ds_lane = sign_for_new_deltas * new_raw_ds_lane;
    const int new_d_lane = sign_for_new_deltas * d_lane;
    const OpenScenarioLanePosition new_xodr_reference_lane_position{
        ToMalidrive(lane_end->lane)->get_track(), new_xodr_reference_s, ToMalidrive(lane_end->lane)->get_lane_id(),
        xodr_reference_lane_position.offset};
    return OpenScenarioRelativeLanePositionWithDsLaneToMaliputRoadPosition(new_xodr_reference_lane_position, new_d_lane,
                                                                           new_ds_lane, offset);
  }

  const Lane* target_lane = ApplyOffsetToLane(reference_lane, d_lane);
  if (target_lane == nullptr) {
    MALIDRIVE_THROW_MESSAGE(
        "A maliput lane can't be found for the given OpenSCENARIO lane position: "
        "RoadID: " +
        std::to_string(xodr_reference_lane_position.road_id) + ", s: " + std::to_string(target_s) +
        ", LaneID: " + std::to_string(xodr_reference_lane_position.lane_id) + ", offset: " + std::to_string(offset));
  }
  target_position.lane = target_lane;
  return target_position;
}

const Lane* RoadGeometry::ApplyOffsetToLane(const Lane* initial_lane, int lane_offset) const {
  bool to_left = lane_offset >= 0;
  const Lane* target_lane = initial_lane;
  if (lane_offset != 0) {
    for (int asb_offset = lane_offset * lane_offset / std::abs(lane_offset); asb_offset != 0; --asb_offset) {
      target_lane = dynamic_cast<const Lane*>(to_left ? target_lane->to_left() : target_lane->to_right());
      MALIPUT_THROW_UNLESS(target_lane != nullptr);
    }
  }
  return target_lane;
}

maliput::math::RollPitchYaw RoadGeometry::GetRoadOrientationAtOpenScenarioRoadPosition(
    const OpenScenarioRoadPosition& xodr_road_position) const {
  MALIDRIVE_THROW_UNLESS(xodr_road_position.road_id >= 0);
  MALIDRIVE_THROW_UNLESS(xodr_road_position.s >= 0.);
  const Segment* target_segment{this->FindSegmentByOpenScenarioRoadPosition(xodr_road_position)};
  MALIPUT_THROW_UNLESS(target_segment != nullptr);
  const double p = target_segment->road_curve()->PFromP(xodr_road_position.s);
  return target_segment->road_curve()->Orientation(p);
}

std::string RoadGeometry::DoBackendCustomCommand(const std::string& command) const {
  CommandsHandler commands_handler(this);
  return commands_handler.Execute(commands_handler.ParseCommand(command));
}

>>>>>>> 6eee46f2
}  // namespace malidrive<|MERGE_RESOLUTION|>--- conflicted
+++ resolved
@@ -41,8 +41,6 @@
 #include "maliput_malidrive/base/lane.h"
 #include "maliput_malidrive/constants.h"
 
-<<<<<<< HEAD
-=======
 using maliput::api::LaneEnd;
 
 static constexpr double kEpsilon{1e-12};
@@ -59,64 +57,6 @@
   const malidrive::Segment* mali_segment = dynamic_cast<const malidrive::Segment*>(segment);
   MALIDRIVE_THROW_UNLESS(segment != nullptr);
   return mali_segment;
-}
-
-// Evaluates if `new_road_position_result` provides a closer api::RoadPositionResult than `road_position_result`.
-//
-// _Closer_ means:
-// - When `new_road_position_result.distance` is smaller than
-//   `road_position_result.distance` by more than malidrive::constants::kStrictLinearTolerance.
-// - When distances are equal, if both positions fall within their
-//   respective lane's lane bounds or none do, the new r-coordinate
-//   is smaller than `road_position_result.road_position.pos.r()`.
-// - When the new position falls within `lane`'s lane bounds and
-//   `road_position_result.road_position.pos` doesn't.
-//
-bool IsNewRoadPositionResultCloser(const maliput::api::RoadPositionResult& new_road_position_result,
-                                   const maliput::api::RoadPositionResult& road_position_result) {
-  const double delta = new_road_position_result.distance - road_position_result.distance;
-  const bool different_segment = road_position_result.road_position.lane->segment()->id() !=
-                                 new_road_position_result.road_position.lane->segment()->id();
-
-  // When lanes belong to the same segment is expected that the distance value is almost equal so we can't use the
-  // distance as main condition. When lanes don't belong to the same segment we can use the distance as main
-  // condition.
-  if (different_segment) {
-    if (delta < -malidrive::constants::kStrictLinearTolerance) {
-      return true;
-    }
-    if (delta >= malidrive::constants::kStrictLinearTolerance) {
-      return false;
-    }
-  }
-
-  auto is_within_lane_bounds = [](double r, const maliput::api::RBounds& lane_bounds) {
-    return r >= lane_bounds.min() && r < lane_bounds.max();
-  };
-  // They are almost equal so it is worth checking the `r` coordinate and the
-  // lane bounds.
-  // When both r-coordinates fall within lane bounds or outside, the position
-  // with the minimum absolute r-coordinate prevails.
-  // When the new r-coordinate is within lane bounds, and the previous position
-  // does not fall within lane bounds, the new result prevails.
-  const maliput::api::RBounds new_lane_bounds =
-      new_road_position_result.road_position.lane->lane_bounds(new_road_position_result.road_position.pos.s());
-  const maliput::api::RBounds current_lane_bounds =
-      road_position_result.road_position.lane->lane_bounds(road_position_result.road_position.pos.s());
-  const bool is_new_within_lane_bounds =
-      is_within_lane_bounds(new_road_position_result.road_position.pos.r(), new_lane_bounds);
-  const bool is_current_within_lane_bounds =
-      is_within_lane_bounds(road_position_result.road_position.pos.r(), current_lane_bounds);
-  if ((is_new_within_lane_bounds && is_current_within_lane_bounds) ||
-      (!is_new_within_lane_bounds && !is_current_within_lane_bounds)) {
-    if (std::abs(new_road_position_result.road_position.pos.r()) <
-        std::abs(road_position_result.road_position.pos.r())) {
-      return true;
-    }
-  } else if (is_new_within_lane_bounds && !is_current_within_lane_bounds) {
-    return true;
-  }
-  return false;
 }
 
 bool is_less_than_or_close(double a, double b) { return a < b || std::abs(a - b) < kEpsilon; }
@@ -312,7 +252,6 @@
 
 }  // namespace
 
->>>>>>> 6eee46f2
 namespace malidrive {
 
 void RoadGeometry::AddRoadCharacteristics(const xodr::RoadHeader::Id& road_id,
@@ -338,46 +277,6 @@
     MALIDRIVE_THROW_MESSAGE(std::string("There is no reference line offset function for RoadID: ") + road_id.string());
   }
   return road_characteristics_.at(road_id).reference_line_offset.get();
-}
-
-<<<<<<< HEAD
-=======
-maliput::api::RoadPositionResult RoadGeometry::DoToRoadPosition(
-    const maliput::api::InertialPosition& inertial_pos, const std::optional<maliput::api::RoadPosition>& hint) const {
-  maliput::api::RoadPositionResult result;
-  if (hint.has_value()) {
-    MALIDRIVE_THROW_UNLESS(hint->lane != nullptr);
-    const maliput::api::LanePositionResult lane_pos = hint->lane->ToLanePosition(inertial_pos);
-    result = maliput::api::RoadPositionResult{
-        {hint->lane, lane_pos.lane_position}, lane_pos.nearest_position, lane_pos.distance};
-  } else {
-    const std::vector<maliput::api::RoadPositionResult> road_position_results =
-        DoFindRoadPositions(inertial_pos, std::numeric_limits<double>::infinity());
-    MALIDRIVE_THROW_UNLESS(road_position_results.size());
-
-    // Filter the candidates within a linear tolerance of distance.
-    const std::vector<maliput::api::RoadPositionResult> near_road_positions_results =
-        maliput::geometry_base::FilterRoadPositionResults(
-            road_position_results, [tol = linear_tolerance()](const maliput::api::RoadPositionResult& result) {
-              return result.distance <= tol;
-            });
-
-    // If it is empty then I should use all the road position results.
-    const std::vector<maliput::api::RoadPositionResult>& filtered_road_position_results =
-        near_road_positions_results.empty() ? road_position_results : near_road_positions_results;
-    result = filtered_road_position_results[0];
-    for (const auto& road_position_result : filtered_road_position_results) {
-      if (IsNewRoadPositionResultCloser(road_position_result, result)) {
-        result = road_position_result;
-      }
-    }
-  }
-  return result;
-}
-
-std::vector<maliput::api::RoadPositionResult> RoadGeometry::DoFindRoadPositions(
-    const maliput::api::InertialPosition& inertial_position, double radius) const {
-  return maliput::geometry_base::BruteForceFindRoadPositionsStrategy(this, inertial_position, radius);
 }
 
 const Segment* RoadGeometry::FindSegmentByOpenScenarioRoadPosition(
@@ -770,5 +669,4 @@
   return commands_handler.Execute(commands_handler.ParseCommand(command));
 }
 
->>>>>>> 6eee46f2
 }  // namespace malidrive